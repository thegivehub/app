<!DOCTYPE html>
<html lang="en">
<head>
    <meta charset="UTF-8">
    <meta name="viewport" content="width=device-width, initial-scale=1.0">
    <title>Campaign Browser</title>
    <script src="/lib/APIConfig.js"></script>
<<<<<<< HEAD
    <link rel="stylesheet" href="/css/browse.css">
=======
    <style>
        body {
            font-family: Arial, sans-serif;
            background-color: #f4f4f9;
            margin: 0;
            padding: 0;
            display: flex;
            justify-content: center;
            align-items: center;
            flex-direction: column;
        }
        h1 {
            color: #333;
            margin: 20px;
        }
        .campaign-grid {
            display: grid;
            grid-template-columns: repeat(auto-fill, minmax(250px, 1fr));
            gap: 20px;
            width: 90%;
            max-width: 1200px;
            margin-bottom: 20px;
            min-height: 96vh;
        }
        .campaign-card {
            background-color: #fff;
            border-radius: 8px;
            box-shadow: 0 4px 8px rgba(0, 0, 0, 0.1);
            padding: 15px;
            display: flex;
            flex-direction: column;
            align-items: flex-start;
            text-decoration: none;
            color: inherit;
            transition: box-shadow 0.2s;
        }
        .campaign-card:hover {
            box-shadow: 0 6px 12px rgba(0, 0, 0, 0.15);
        }
        .campaign-image-container {
            width: 100%;
            height: 150px;
            overflow: hidden;
            border-radius: 4px;
            margin-bottom: 10px;
            background-color: #f0f0f0;
        }
        .campaign-image {
            width: 100%;
            height: 100%;
            object-fit: cover;
            display: block;
        }
        .campaign-title {
            font-size: 1.2em;
            margin: 0 0 10px;
            color: #333;
        }
        .campaign-location, .campaign-goal, .campaign-progress {
            font-size: 0.9em;
            margin: 5px 0;
            color: #555;
        }
        .progress-bar {
            width: 100%;
            background-color: #e0e0e0;
            border-radius: 5px;
            overflow: hidden;
            margin-top: 10px;
        }
        .progress-bar div {
            height: 10px;
            background-color: #4caf50;
        }
        .view-more {
            margin-top: auto;
            font-size: 0.9em;
            color: #0066cc;
            text-align: right;
            width: 100%;
        }
        .loading {
            display: none;
            margin: 20px 0;
            text-align: center;
            width: 100%;
        }
        .loading.active {
            display: block;
        }
        .error-message {
            color: #dc3545;
            text-align: center;
            margin: 20px 0;
        }
        .end-message {
            text-align: center;
            margin: 20px 0;
            color: #666;
            font-style: italic;
            display: none;
        }
        .end-message.active {
            display: block;
        }
    </style>
>>>>>>> 61969220
</head>
<body>

<h1>Browse Campaigns</h1>
<div class="campaign-grid" id="campaign-grid"></div>
<div class="loading" id="loading-indicator">Loading campaigns...</div>
<div class="end-message" id="end-message">You've reached the end of available campaigns.</div>

<script>
document.addEventListener("DOMContentLoaded", () => {
    // State management
    const state = {
        currentPage: 1,
        itemsPerPage: 12,
        totalItems: 0,
        isLoading: false,
        hasMoreItems: true,
        loadDistanceThreshold: 300
    };

    // DOM elements
    const campaignGrid = document.getElementById("campaign-grid");
    const loadingIndicator = document.getElementById("loading-indicator");
    const endMessage = document.getElementById("end-message");

    // Show/hide loading state
    const setLoading = (loading) => {
        state.isLoading = loading;
        loadingIndicator.classList.toggle("active", loading);
    };

    // Show end message when no more campaigns
    const setEndReached = () => {
        state.hasMoreItems = false;
        endMessage.classList.add("active");
    };

    // Fetch campaigns for the current page
    const fetchCampaigns = async () => {
        try {
            // Don't fetch if already loading or no more items
            if (state.isLoading || !state.hasMoreItems) return;
            
            setLoading(true);
            
            // Check if app.api is available for authenticated requests
            if (window.app && window.app.api) {
                // Use the fetchWithAuth helper
                const data = await window.app.api.fetchWithAuth(`/campaign?page=${state.currentPage}&limit=${state.itemsPerPage}&sort=-createdAt`);
                
                // Update total items if provided in response
                if (data.total !== undefined) {
                    state.totalItems = data.total;
                }
                
                // Get the campaigns array (handle both array and object responses)
                const campaigns = Array.isArray(data) ? data : (data.campaigns || []);
                
                if (campaigns.length === 0) {
                    setEndReached();
                } else {
                    appendCampaigns(campaigns);
                    // Check if we've reached the end based on total
                    if (state.totalItems && (state.currentPage * state.itemsPerPage) >= state.totalItems) {
                        setEndReached();
                    }
                    state.currentPage++;
                }
            } else {
                // Fallback to direct fetch with Authorization header
                const token = localStorage.getItem("accessToken");
                
                const fetchOptions = {
                    method: "GET",
                    headers: {
                        "Content-Type": "application/json"
                    }
                };
                
                // Add token to Authorization header if available
                if (token) {
                    fetchOptions.headers["Authorization"] = `Bearer ${token}`;
                }
                
                const response = await fetch(`/api/campaign?page=${state.currentPage}&limit=${state.itemsPerPage}&sort=-createdAt`, fetchOptions);
                
                if (!response.ok) {
                    throw new Error(`Failed to load campaigns: ${response.statusText}`);
                }
                
                const data = await response.json();
                
                // Update total items if provided in response
                if (data.total !== undefined) {
                    state.totalItems = data.total;
                }
                
                // Get the campaigns array (handle both array and object responses)
                const campaigns = Array.isArray(data) ? data : (data.campaigns || []);
                
                if (campaigns.length === 0) {
                    setEndReached();
                } else {
                    appendCampaigns(campaigns);
                    // Check if we've reached the end based on total
                    if (state.totalItems && (state.currentPage * state.itemsPerPage) >= state.totalItems) {
                        setEndReached();
                    }
                    state.currentPage++;
                }
            }
        } catch (error) {
            console.error("Error fetching campaigns:", error);
            if (state.currentPage === 1) {
                campaignGrid.innerHTML = '<p class="error-message">Failed to load campaigns. Please try again later.</p>';
            }
        } finally {
            setLoading(false);
        }
    };
    
    // Append new campaigns to the grid
    const appendCampaigns = (campaigns) => {
        campaigns.forEach(campaign => {
            try {
                // Create card element
                const card = document.createElement("div");
                card.classList.add("campaign-card");

                // Campaign image
                const imageContainer = document.createElement("div");
                imageContainer.classList.add("campaign-image-container");
                
                const image = document.createElement("img");
                image.classList.add("campaign-image");
                
                // Check for image in different possible locations in the data structure
                let imageUrl = "/images/placeholder-campaign.jpg"; // Default placeholder
                
                if (campaign.images && campaign.images.length > 0) {
                    imageUrl = campaign.images[0].url || campaign.images[0].image;
                } else if (campaign.image) {
                    imageUrl = campaign.image;
                } else if (campaign.media && campaign.media.images && campaign.media.images.length > 0) {
                    imageUrl = campaign.media.images[0].url || campaign.media.images[0];
                } else if (campaign.featuredImage) {
                    imageUrl = campaign.featuredImage;
                } else if (campaign.images && campaign.images.image) {
                    imageUrl = campaign.images.image;
                } else if (campaign.image) {
                    imageUrl = campaign.image;
                }
                
                image.src = imageUrl;
                image.alt = campaign.title || "Campaign image";
                image.onerror = function() {
                    this.src = "/images/placeholder-campaign.jpg";
                    this.onerror = null; // Prevent infinite loop if placeholder also fails
                };
                
                imageContainer.appendChild(image);
                card.appendChild(imageContainer);

                // Campaign title
                const title = document.createElement("h2");
                title.classList.add("campaign-title");
                title.textContent = campaign.title || "Untitled Campaign";
                card.appendChild(title);

                // Campaign location
                const location = document.createElement("p");
                location.classList.add("campaign-location");
                
                // Safely access location properties
                if (campaign.location && campaign.location.region && campaign.location.country) {
                    location.textContent = `Location: ${campaign.location.region}, ${campaign.location.country}`;
                } else if (campaign.location && campaign.location.region) {
                    location.textContent = `Location: ${campaign.location.region}`;
                } else if (campaign.location && campaign.location.country) {
                    location.textContent = `Location: ${campaign.location.country}`;
                } else {
                    location.textContent = "Location: Not specified";
                }
                card.appendChild(location);

                // Campaign funding goal
                const goal = document.createElement("p");
                goal.classList.add("campaign-goal");
                
                // Safely access funding properties
                if (campaign.funding && campaign.funding.goalAmount !== undefined) {
                    const currency = campaign.funding.currency || "USD";
                    let amt = new Intl.NumberFormat("en-US", { style: "currency", currency: currency, minimumFractionDigits: 0, maximumFractionDigits: 0 }).format(campaign.funding.goalAmount);
                    goal.textContent = `Goal: ${amt}`;
                } else if (campaign.fundingGoal) {
                    const currency = "USD";
                    let amt = new Intl.NumberFormat("en-US", { style: "currency", currency: currency, minimumFractionDigits: 0, maximumFractionDigits: 0 }).format(campaign.fundingGoal);
                    goal.textContent = `Goal: ${amt}`;
                } else {
                    goal.textContent = "Goal: Not specified";
                }
                card.appendChild(goal);

                // Campaign progress
                const progressText = document.createElement("p");
                progressText.classList.add("campaign-progress");
                
                // Progress bar
                const progressBar = document.createElement("div");
                progressBar.classList.add("progress-bar");
                const progressFill = document.createElement("div");
                
                // Safely calculate progress
                if (campaign.funding && 
                    campaign.funding.raisedAmount !== undefined && 
                    campaign.funding.goalAmount !== undefined && 
                    campaign.funding.goalAmount > 0) {
                    
                    const raisedAmount = campaign.funding.raisedAmount;
                    const goalAmount = campaign.funding.goalAmount;
                    const currency = campaign.funding.currency || "USD";
                    const progress = (raisedAmount / goalAmount) * 100;
                    
                    progressText.textContent = `Progress: ${new Intl.NumberFormat("en-US", { style: "currency", currency: currency, minimumFractionDigits: 0, maximumFractionDigits: 0}).format(raisedAmount)} / ${new Intl.NumberFormat("en-US", { style: "currency", currency: currency, minimumFractionDigits: 0, maximumFractionDigits: 0}).format(goalAmount)}`;
                    progressFill.style.width = `${Math.min(progress, 100)}%`; // Cap at 100%
                } else if (campaign.funding && campaign.funding.raisedAmount !== undefined) {
                    const currency = campaign.funding.currency || "USD";
                    progressText.textContent = `Raised: ${new Intl.NumberFormat("en-US", { style: "currency", currency: currency, minimumFractionDigits: 0, maximumFractionDigits: 0}).format(campaign.funding.raisedAmount)}`;
                    progressFill.style.width = "0%";
                } else {
                    progressText.textContent = "Progress: No donations yet";
                    progressFill.style.width = "0%";
                }
                
                card.appendChild(progressText);
                progressBar.appendChild(progressFill);
                card.appendChild(progressBar);

                // View more link
                const viewMore = document.createElement("a");
                viewMore.classList.add("view-more");
                viewMore.href = `campaign-detail.html?id=${campaign._id || campaign.id || ""}`;
                viewMore.textContent = "View More";
                card.appendChild(viewMore);

                // Append card to grid
                campaignGrid.appendChild(card);
                
            } catch (error) {
                console.error(`Error rendering campaign:`, campaign, error);
            }
        });
    };

    // Check if we need to load more campaigns based on scroll position
    const checkScrollPosition = () => {
        console.log("Checking scroll position...");
        // Don't fetch if already loading or no more items
        console.log(`Loading: ${state.isLoading}, Has more items: ${state.hasMoreItems}`);
        console.log(`Current page: ${state.currentPage}, Items per page: ${state.itemsPerPage}`);
        if (state.isLoading || !state.hasMoreItems) return;
        
        const scrollY = window.scrollY;
        const windowHeight = window.innerHeight;
        const documentHeight = document.documentElement.scrollHeight;

        console.log(`Scroll Y: ${scrollY}, Window Height: ${windowHeight}, Document Height: ${documentHeight}`);
        
        // Load more when user scrolls near the bottom
        if (documentHeight - (scrollY + windowHeight) < state.loadDistanceThreshold) {
            fetchCampaigns();
        }
    };

    // Add scroll event listener
    document.addEventListener("scroll", checkScrollPosition);

    // Debounce function to limit how often the scroll check triggers
    function debounce(func, wait) {
        let timeout;
        return function() {
            const context = this;
            const args = arguments;
            clearTimeout(timeout);
            timeout = setTimeout(() => func.apply(context, args), wait);
        };
    }

    // Use debounced version of scroll check
    const debouncedCheckScroll = debounce(checkScrollPosition, 100);
    document.addEventListener("scroll", debouncedCheckScroll);

    // Initial load
    fetchCampaigns();
});
</script>

</body>
</html><|MERGE_RESOLUTION|>--- conflicted
+++ resolved
@@ -5,116 +5,7 @@
     <meta name="viewport" content="width=device-width, initial-scale=1.0">
     <title>Campaign Browser</title>
     <script src="/lib/APIConfig.js"></script>
-<<<<<<< HEAD
     <link rel="stylesheet" href="/css/browse.css">
-=======
-    <style>
-        body {
-            font-family: Arial, sans-serif;
-            background-color: #f4f4f9;
-            margin: 0;
-            padding: 0;
-            display: flex;
-            justify-content: center;
-            align-items: center;
-            flex-direction: column;
-        }
-        h1 {
-            color: #333;
-            margin: 20px;
-        }
-        .campaign-grid {
-            display: grid;
-            grid-template-columns: repeat(auto-fill, minmax(250px, 1fr));
-            gap: 20px;
-            width: 90%;
-            max-width: 1200px;
-            margin-bottom: 20px;
-            min-height: 96vh;
-        }
-        .campaign-card {
-            background-color: #fff;
-            border-radius: 8px;
-            box-shadow: 0 4px 8px rgba(0, 0, 0, 0.1);
-            padding: 15px;
-            display: flex;
-            flex-direction: column;
-            align-items: flex-start;
-            text-decoration: none;
-            color: inherit;
-            transition: box-shadow 0.2s;
-        }
-        .campaign-card:hover {
-            box-shadow: 0 6px 12px rgba(0, 0, 0, 0.15);
-        }
-        .campaign-image-container {
-            width: 100%;
-            height: 150px;
-            overflow: hidden;
-            border-radius: 4px;
-            margin-bottom: 10px;
-            background-color: #f0f0f0;
-        }
-        .campaign-image {
-            width: 100%;
-            height: 100%;
-            object-fit: cover;
-            display: block;
-        }
-        .campaign-title {
-            font-size: 1.2em;
-            margin: 0 0 10px;
-            color: #333;
-        }
-        .campaign-location, .campaign-goal, .campaign-progress {
-            font-size: 0.9em;
-            margin: 5px 0;
-            color: #555;
-        }
-        .progress-bar {
-            width: 100%;
-            background-color: #e0e0e0;
-            border-radius: 5px;
-            overflow: hidden;
-            margin-top: 10px;
-        }
-        .progress-bar div {
-            height: 10px;
-            background-color: #4caf50;
-        }
-        .view-more {
-            margin-top: auto;
-            font-size: 0.9em;
-            color: #0066cc;
-            text-align: right;
-            width: 100%;
-        }
-        .loading {
-            display: none;
-            margin: 20px 0;
-            text-align: center;
-            width: 100%;
-        }
-        .loading.active {
-            display: block;
-        }
-        .error-message {
-            color: #dc3545;
-            text-align: center;
-            margin: 20px 0;
-        }
-        .end-message {
-            text-align: center;
-            margin: 20px 0;
-            color: #666;
-            font-style: italic;
-            display: none;
-        }
-        .end-message.active {
-            display: block;
-        }
-    </style>
->>>>>>> 61969220
 </head>
 <body>
 
