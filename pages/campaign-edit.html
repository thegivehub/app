<!DOCTYPE html>
<html lang="en" dir="ltr">
<meta name="viewport" content="width=device-width, initial-scale=1">
<head>
    <meta charset="utf-8">
    <title>Edit Campaign</title>
    <link href="https://fonts.googleapis.com/css2?family=Lexend:wght@100..800&display=swap" rel="stylesheet">
    <link rel="stylesheet" href="https://cdnjs.cloudflare.com/ajax/libs/font-awesome/6.4.0/css/all.min.css" integrity="sha512-iecdLmaskl7CVkqkXNQ/ZH/XLlvWZOJyj7Yy7tcenmpD1ypASozpmT/E0iPtmFIB46ZmdtAc9eNBvH0H/ZpiBw==" crossorigin="anonymous" referrerpolicy="no-referrer" />
    <link rel="stylesheet" href="https://unpkg.com/leaflet@1.9.4/dist/leaflet.css" integrity="sha256-p4NxAoJBhIIN+hmNHrzRCf9tD/miZyoHS5obTRR9BMY=" crossorigin=""/>
    <style>
        :root {
            --background-color: #f4f4f9;
            --text-color: #333;
            --header-background: #666;
            --header-color: #fff;
            --primary-color: #2563eb;
            --success-color: #22c55e;
            --danger-color: #ef4444;
            --warning-color: #f59e0b;
            --border-radius: 12px;
            --shadow-sm: 0 1px 2px 0 rgb(0 0 0 / 0.05);
            --shadow: 0 4px 6px -1px rgb(0 0 0 / 0.1);
            --shadow-lg: 0 10px 15px -3px rgb(0 0 0 / 0.1);
            box-sizing: border-box;
            font-family: "Lexend", "Helvetica Neue", "Helvetica", sans-serif;
            font-size: 16px;
        }

        @media (max-width: 768px) {
            :root {
                font-size: 14px;
            }
        }

        * {
            box-sizing: inherit;
            margin: 0;
            padding: 0;
        }

        body {
            background-color: var(--background-color);
            color: var(--text-color);
            margin: 0;
            padding: 0;
            display: flex;
            flex-direction: column;
            align-items: center;
            justify-content: flex-start;
            min-height: 100vh;
            line-height: 1.5;
        }

        main {
            width: 100%;
            max-width: 1024px;
            margin: 20px auto;
            padding: 20px;
        }

        .container {
            display: grid;
            gap: 24px;
        }

        .card {
            background: #fff;
            border-radius: var(--border-radius);
            box-shadow: var(--shadow);
            padding: 24px;
            transition: box-shadow 0.3s ease;
        }

        .card:hover {
            box-shadow: var(--shadow-lg);
        }

        .campaign-header {
            display: grid;
            gap: 24px;
            grid-template-columns: 2fr 1fr;
        }

        @media (max-width: 768px) {
            .campaign-header {
                grid-template-columns: 1fr;
            }
        }

        .campaign-title {
            font-size: 2.5rem;
            line-height: 1.2;
            margin-bottom: 16px;
            color: var(--text-color);
        }

        .campaign-description {
            font-size: 1.1rem;
            color: #666;
            margin-bottom: 24px;
        }

        .stats-grid {
            display: grid;
            grid-template-columns: repeat(auto-fit, minmax(200px, 1fr));
            gap: 16px;
            margin-top: 24px;
        }

        .stat-card {
            background: #f8fafc;
            padding: 16px;
            border-radius: var(--border-radius);
            text-align: center;
        }

        .stat-value {
            font-size: 1.5rem;
            font-weight: 600;
            color: var(--primary-color);
        }

        .stat-label {
            font-size: 0.875rem;
            color: #666;
            margin-top: 4px;
        }

        #map {
            width: 100%;
            height: 300px;
            border-radius: var(--border-radius);
            margin-top: 16px;
        }

        .progress-container {
            margin: 24px 0;
        }

        .progress-bar {
            background-color: #e2e8f0;
            border-radius: 9999px;
            overflow: hidden;
            height: 24px;
            margin: 8px 0;
        }

        .progress-bar div {
            height: 100%;
            background-color: var(--success-color);
            transition: width 1s ease-in-out;
        }

        .progress-stats {
            display: flex;
            justify-content: space-between;
            font-size: 0.875rem;
            color: #666;
        }

        .section-title {
            font-size: 1.5rem;
            margin-bottom: 16px;
            color: var(--text-color);
            display: flex;
            justify-content: space-between;
            align-items: center;
        }

        .section-title-actions {
            display: flex;
            gap: 8px;
        }

        .impact-metrics, .milestones {
            list-style: none;
        }

        .impact-metrics li, .milestones li {
            padding: 12px 16px;
            border-bottom: 1px solid #e2e8f0;
            display: flex;
            justify-content: space-between;
            align-items: center;
        }

        .impact-metrics li:last-child, .milestones li:last-child {
            border-bottom: none;
        }

        .media-gallery {
            display: grid;
            grid-template-columns: repeat(auto-fill, minmax(150px, 1fr));
            gap: 16px;
            margin-top: 16px;
        }

        .media-item {
            position: relative;
            aspect-ratio: 1;
            overflow: hidden;
            border-radius: var(--border-radius);
            background: #f8fafc;
        }

        .media-item img {
            width: 100%;
            height: 100%;
            object-fit: cover;
            transition: transform 0.3s ease;
        }

        .media-item:hover img {
            transform: scale(1.05);
        }

        .media-caption {
            position: absolute;
            bottom: 0;
            left: 0;
            right: 0;
            padding: 8px;
            background: rgba(0, 0, 0, 0.7);
            color: white;
            font-size: 0.875rem;
        }

        .status-badge {
            display: inline-block;
            padding: 4px 12px;
            border-radius: 9999px;
            font-size: 0.875rem;
            font-weight: 500;
        }

        .status-active {
            background-color: #dcfce7;
            color: #166534;
        }

        .status-completed {
            background-color: #dbeafe;
            color: #1e40af;
        }

        .status-pending {
            background-color: #fef9c3;
            color: #854d0e;
        }

        .link {
            color: #339;
            text-decoration: none;
            background-color: #0099ff00;
            transition: all 300ms linear;
        }
        
        .link:hover {
            color: #fff;
            text-decoration: underline;
            background-color: #0066ffcc;
        }

        /* Edit mode styles */
        .edit-mode input[type="text"],
        .edit-mode input[type="number"],
        .edit-mode textarea,
        .edit-mode select {
            width: 100%;
            padding: 8px 12px;
            border: 1px solid #d1d5db;
            border-radius: 6px;
            font-size: 1rem;
            font-family: inherit;
            background-color: #f9fafb;
            transition: border-color 0.2s;
        }

        .edit-mode input:focus,
        .edit-mode textarea:focus,
        .edit-mode select:focus {
            outline: none;
            border-color: var(--primary-color);
            box-shadow: 0 0 0 2px rgba(37, 99, 235, 0.2);
        }

        .edit-mode textarea {
            min-height: 100px;
            resize: vertical;
        }

        .edit-title {
            font-size: 2.5rem;
            width: 100%;
            margin-bottom: 16px;
            font-weight: bold;
        }

        .edit-description {
            width: 100%;
            margin-bottom: 24px;
        }

        .action-buttons {
            display: flex;
            justify-content: flex-end;
            gap: 12px;
            margin-top: 16px;
        }

        .btn {
            display: inline-flex;
            align-items: center;
            justify-content: center;
            gap: 6px;
            padding: 8px 16px;
            font-size: 0.875rem;
            font-weight: 500;
            border-radius: 6px;
            cursor: pointer;
            transition: all 0.2s;
            border: none;
        }

        .btn-primary {
            background-color: var(--primary-color);
            color: white;
        }

        .btn-primary:hover {
            background-color: #1d4ed8;
        }

        .btn-secondary {
            background-color: #f3f4f6;
            color: #4b5563;
        }

        .btn-secondary:hover {
            background-color: #e5e7eb;
        }

        .btn-success {
            background-color: var(--success-color);
            color: white;
        }

        .btn-success:hover {
            background-color: #16a34a;
        }

        .btn-danger {
            background-color: var(--danger-color);
            color: white;
        }

        .btn-danger:hover {
            background-color: #dc2626;
        }

        .btn-icon {
            width: 30px;
            height: 30px;
            padding: 0;
            display: inline-flex;
            align-items: center;
            justify-content: center;
            border-radius: 50%;
        }

        .item-actions {
            display: flex;
            gap: 8px;
        }

        .item-content {
            flex: 1;
        }

        .notification {
            position: fixed;
            top: 20px;
            right: 20px;
            padding: 16px;
            border-radius: 8px;
            color: white;
            box-shadow: var(--shadow);
            z-index: 1000;
            opacity: 0;
            transform: translateY(-20px);
            transition: opacity 0.3s, transform 0.3s;
        }

        .notification.success {
            background-color: var(--success-color);
        }

        .notification.error {
            background-color: var(--danger-color);
        }

        .notification.show {
            opacity: 1;
            transform: translateY(0);
        }

        .form-group {
            margin-bottom: 16px;
        }

        .form-group label {
            display: block;
            margin-bottom: 6px;
            font-weight: 500;
            color: #4b5563;
        }

        .form-row {
            display: flex;
            gap: 16px;
        }

        .form-row .form-group {
            flex: 1;
        }

        .modal {
            position: fixed;
            top: 0;
            left: 0;
            width: 100%;
            height: 100%;
            background-color: rgba(0, 0, 0, 0.5);
            display: flex;
            align-items: center;
            justify-content: center;
            z-index: 1000;
            opacity: 0;
            visibility: hidden;
            transition: opacity 0.3s, visibility 0.3s;
        }

        .modal.open {
            opacity: 1;
            visibility: visible;
        }

        .modal-content {
            background-color: white;
            border-radius: var(--border-radius);
            padding: 24px;
            width: 90%;
            max-width: 500px;
            max-height: 90vh;
            overflow-y: auto;
        }

        .modal-header {
            display: flex;
            justify-content: space-between;
            align-items: center;
            margin-bottom: 16px;
        }

        .modal-title {
            font-size: 1.25rem;
            font-weight: 600;
        }

        .modal-close {
            background: none;
            border: none;
            font-size: 1.5rem;
            cursor: pointer;
            color: #6b7280;
        }

        .upload-area {
            border: 2px dashed #d1d5db;
            border-radius: 8px;
            padding: 32px;
            text-align: center;
            margin-bottom: 16px;
            cursor: pointer;
            transition: border-color 0.2s;
        }

        .upload-area:hover {
            border-color: var(--primary-color);
        }

        .upload-area p {
            margin-top: 8px;
            color: #6b7280;
        }

        .file-input {
            display: none;
        }

        /* New styles for preview and social sharing */
        .preview-btn {
            background-color: var(--primary-color);
            color: white;
        }

        .preview-btn:hover {
            background-color: #1d4ed8;
        }

        .share-btn {
            background-color: #4f46e5;
            color: white;
        }

        .share-btn:hover {
            background-color: #4338ca;
        }

        .dropdown {
            position: relative;
            display: inline-block;
        }

        .dropdown-content {
            display: none;
            position: absolute;
            right: 0;
            background-color: white;
            min-width: 160px;
            box-shadow: var(--shadow);
            border-radius: var(--border-radius);
            z-index: 1;
        }

        .dropdown-content a {
            color: #374151;
            padding: 12px 16px;
            text-decoration: none;
            display: flex;
            align-items: center;
            gap: 8px;
        }

        .dropdown-content a:hover {
            background-color: #f3f4f6;
        }

        .dropdown:hover .dropdown-content {
            display: block;
        }

        .preview-frame {
            width: 100%;
            height: 600px;
            border: none;
            border-radius: var(--border-radius);
        }

        /* SEO Preview Card */
        .seo-preview-card {
            border: 1px solid #d1d5db;
            border-radius: 8px;
            overflow: hidden;
            font-family: Arial, sans-serif;
            max-width: 600px;
            margin-bottom: 16px;
        }

        .seo-preview-google {
            padding: 16px;
        }

        .seo-preview-title {
            color: #1a0dab;
            font-size: 18px;
            margin-bottom: 4px;
            white-space: nowrap;
            overflow: hidden;
            text-overflow: ellipsis;
        }

        .seo-preview-url {
            color: #006621;
            font-size: 14px;
            margin-bottom: 4px;
        }

        .seo-preview-description {
            color: #545454;
            font-size: 13px;
            line-height: 1.4;
            display: -webkit-box;
            -webkit-line-clamp: 2;
            -webkit-box-orient: vertical;
            overflow: hidden;
        }

        .seo-preview-facebook {
            border-top: 1px solid #d1d5db;
        }

        .seo-preview-image {
            width: 100%;
            height: 260px;
            background-color: #f3f4f6;
            display: flex;
            align-items: center;
            justify-content: center;
            color: #9ca3af;
        }

        .seo-preview-facebook-content {
            padding: 12px;
            background-color: #f9fafb;
        }

        .seo-preview-facebook-title {
            font-size: 16px;
            font-weight: 600;
            margin-bottom: 4px;
            white-space: nowrap;
            overflow: hidden;
            text-overflow: ellipsis;
        }

        .seo-preview-facebook-description {
            font-size: 14px;
            color: #6b7280;
            line-height: 1.4;
            display: -webkit-box;
            -webkit-line-clamp: 2;
            -webkit-box-orient: vertical;
            overflow: hidden;
        }

        .seo-preview-facebook-url {
            font-size: 12px;
            color: #9ca3af;
            margin-top: 4px;
            text-transform: uppercase;
        }

        .seo-preview-twitter {
            border-top: 1px solid #d1d5db;
            padding: 16px;
        }

        .seo-preview-twitter-card {
            border: 1px solid #d1d5db;
            border-radius: 12px;
            overflow: hidden;
        }

        .seo-form-group {
            margin-bottom: 16px;
        }

        .seo-form-group label {
            display: block;
            margin-bottom: 6px;
            font-weight: 500;
            color: #4b5563;
        }

        .seo-form-group input, .seo-form-group textarea {
            width: 100%;
            padding: 8px 12px;
            border: 1px solid #d1d5db;
            border-radius: 6px;
            font-size: 0.875rem;
        }

        .seo-form-group textarea {
            resize: vertical;
            min-height: 80px;
        }

        .share-options {
            margin-top: 16px;
            display: flex;
            flex-wrap: wrap;
            gap: 12px;
        }

        .share-option {
            display: flex;
            align-items: center;
            gap: 8px;
            padding: 8px 16px;
            background-color: #f9fafb;
            border-radius: 6px;
            cursor: pointer;
            transition: background-color 0.2s;
        }

        .share-option:hover {
            background-color: #f3f4f6;
        }

        .tab-buttons {
            display: flex;
            gap: 8px;
            margin-bottom: 16px;
        }

        .tab-button {
            padding: 8px 16px;
            background-color: #f3f4f6;
            border: none;
            border-radius: 6px;
            font-size: 0.875rem;
            font-weight: 500;
            cursor: pointer;
            transition: background-color 0.2s;
        }

        .tab-button.active {
            background-color: var(--primary-color);
            color: white;
        }

        .tab-content {
            display: none;
        }

        .tab-content.active {
            display: block;
        }

        .url-input-group {
            display: flex;
            margin-bottom: 16px;
        }

        .url-input-group input {
            flex: 1;
            padding: 8px 12px;
            border: 1px solid #d1d5db;
            border-top-left-radius: 6px;
            border-bottom-left-radius: 6px;
            font-size: 0.875rem;
        }

        .url-input-group button {
            padding: 8px 12px;
            background-color: #f3f4f6;
            border: 1px solid #d1d5db;
            border-left: none;
            border-top-right-radius: 6px;
            border-bottom-right-radius: 6px;
            cursor: pointer;
        }

        .preview-devices {
            display: flex;
            gap: 8px;
            margin-bottom: 16px;
        }

        .preview-device-btn {
            padding: 8px 12px;
            background-color: #f3f4f6;
            border: none;
            border-radius: 6px;
            font-size: 0.875rem;
            cursor: pointer;
        }

        .preview-device-btn.active {
            background-color: var(--primary-color);
            color: white;
        }

        /* Dark mode support */
        @media (prefers-color-scheme: dark) {
            .edit-mode input[type="text"],
            .edit-mode input[type="number"],
            .edit-mode textarea,
            .edit-mode select {
                background-color: #1f2937;
                border-color: #4b5563;
                color: #e5e7eb;
            }

            .modal-content {
                background-color: #1f2937;
                color: #e5e7eb;
            }

            .btn-secondary {
                background-color: #374151;
                color: #e5e7eb;
            }

            .btn-secondary:hover {
                background-color: #4b5563;
            }

            .dropdown-content {
                background-color: #1f2937;
            }

            .dropdown-content a {
                color: #e5e7eb;
            }

            .dropdown-content a:hover {
                background-color: #374151;
            }

            .seo-preview-google {
                background-color: #1f2937;
            }

            .seo-preview-title {
                color: #60a5fa;
            }

            .seo-preview-url {
                color: #34d399;
            }

            .seo-preview-description {
                color: #d1d5db;
            }

            .seo-preview-facebook-content,
            .share-option {
                background-color: #374151;
            }

            .seo-preview-facebook-description {
                color: #d1d5db;
            }

            .tab-button,
            .url-input-group button {
                background-color: #374151;
                color: #e5e7eb;
            }

            .preview-device-btn {
                background-color: #374151;
                color: #e5e7eb;
            }
        }
    </style>
    <script src="https://unpkg.com/leaflet@1.9.4/dist/leaflet.js" integrity="sha256-20nQCchB9co0qIjJZRGuk2/Z9VM+kNiyxNV1lvTlZBo=" crossorigin=""></script>
    <script src="https://unpkg.com/leaflet-providers@latest/leaflet-providers.js"></script>
</head>
<body>
<main>
    <div class="container">
        <div class="action-buttons" style="margin-bottom: 16px;">
            <a class='link' href="#" onclick="history.go(-1); return false;"><i class="fa-solid fa-arrow-left-long"></i> Go back</a>
            <div style="flex: 1;"></div>
            
            <!-- Preview button with dropdown -->
            <div class="dropdown" style="margin-right: 8px;">
                <button id="preview-btn" class="btn preview-btn"><i class="fas fa-eye"></i> Preview</button>
                <div class="dropdown-content">
                    <a href="#" onclick="app.openPreviewModal('desktop'); return false;"><i class="fas fa-desktop"></i> Desktop</a>
                    <a href="#" onclick="app.openPreviewModal('tablet'); return false;"><i class="fas fa-tablet-alt"></i> Tablet</a>
                    <a href="#" onclick="app.openPreviewModal('mobile'); return false;"><i class="fas fa-mobile-alt"></i> Mobile</a>
                </div>
            </div>
            
            <!-- Share button with dropdown -->
            <div class="dropdown" style="margin-right: 8px;">
                <button id="share-btn" class="btn share-btn"><i class="fas fa-share-alt"></i> Share</button>
                <div class="dropdown-content">
                    <a href="#" onclick="app.openShareModal('facebook'); return false;"><i class="fab fa-facebook"></i> Facebook</a>
                    <a href="#" onclick="app.openShareModal('twitter'); return false;"><i class="fab fa-twitter"></i> Twitter</a>
                    <a href="#" onclick="app.openShareModal('linkedin'); return false;"><i class="fab fa-linkedin"></i> LinkedIn</a>
                    <a href="#" onclick="app.openShareModal('email'); return false;"><i class="fas fa-envelope"></i> Email</a>
                    <a href="#" onclick="app.openShareModal('link'); return false;"><i class="fas fa-link"></i> Copy Link</a>
                </div>
            </div>
            
            <!-- SEO button -->
            <button id="seo-btn" class="btn btn-secondary" style="margin-right: 8px;" onclick="app.openSeoModal()"><i class="fas fa-search"></i> SEO</button>
            
            <!-- Edit/Save buttons -->
            <button id="edit-campaign-btn" class="btn btn-primary"><i class="fas fa-edit"></i> Edit Campaign</button>
            <button id="save-campaign-btn" class="btn btn-success" style="display: none;"><i class="fas fa-save"></i> Save Changes</button>
            <button id="cancel-edit-btn" class="btn btn-secondary" style="display: none;"><i class="fas fa-times"></i> Cancel</button>
        </div>

        <div class="card campaign-header">
            <div class="campaign-info">
                <h1 id="campaign-title" class="campaign-title">Campaign Title</h1>
                <div id="campaign-title-edit" class="edit-mode" style="display: none;">
                    <input type="text" id="title-input" class="edit-title" placeholder="Campaign Title">
                </div>
                
                <p id="campaign-description" class="campaign-description"></p>
                <div id="campaign-description-edit" class="edit-mode" style="display: none;">
                    <textarea id="description-input" class="edit-description" placeholder="Campaign Description"></textarea>
                </div>
                
                <div class="stats-grid">
                    <div class="stat-card">
                        <div class="stat-value" id="campaign-donors">0</div>
                        <div class="stat-label">Total Donors</div>
                    </div>
                    <div class="stat-card">
                        <div class="stat-value" id="campaign-location">Unknown</div>
                        <div id="location-edit" class="edit-mode" style="display: none;">
                            <div class="form-group">
                                <label for="location-region">Region</label>
                                <input type="text" id="location-region" placeholder="Region">
                            </div>
                            <div class="form-group">
                                <label for="location-country">Country</label>
                                 <select name="location-country" id="location-country">
                                    <option value="">-- Select a country --</option>
                                </select>

                                <script>
                                    // List of UN member countries with their ISO 2-character codes
                                    const unCountries = [
                                        { code: "AF", name: "Afghanistan" },
                                        { code: "AL", name: "Albania" },
                                        { code: "DZ", name: "Algeria" },
                                        { code: "AD", name: "Andorra" },
                                        { code: "AO", name: "Angola" },
                                        { code: "AG", name: "Antigua and Barbuda" },
                                        { code: "AR", name: "Argentina" },
                                        { code: "AM", name: "Armenia" },
                                        { code: "AU", name: "Australia" },
                                        { code: "AT", name: "Austria" },
                                        { code: "AZ", name: "Azerbaijan" },
                                        { code: "BS", name: "Bahamas" },
                                        { code: "BH", name: "Bahrain" },
                                        { code: "BD", name: "Bangladesh" },
                                        { code: "BB", name: "Barbados" },
                                        { code: "BY", name: "Belarus" },
                                        { code: "BE", name: "Belgium" },
                                        { code: "BZ", name: "Belize" },
                                        { code: "BJ", name: "Benin" },
                                        { code: "BT", name: "Bhutan" },
                                        { code: "BO", name: "Bolivia" },
                                        { code: "BA", name: "Bosnia and Herzegovina" },
                                        { code: "BW", name: "Botswana" },
                                        { code: "BR", name: "Brazil" },
                                        { code: "BN", name: "Brunei Darussalam" },
                                        { code: "BG", name: "Bulgaria" },
                                        { code: "BF", name: "Burkina Faso" },
                                        { code: "BI", name: "Burundi" },
                                        { code: "CV", name: "Cabo Verde" },
                                        { code: "KH", name: "Cambodia" },
                                        { code: "CM", name: "Cameroon" },
                                        { code: "CA", name: "Canada" },
                                        { code: "CF", name: "Central African Republic" },
                                        { code: "TD", name: "Chad" },
                                        { code: "CL", name: "Chile" },
                                        { code: "CN", name: "China" },
                                        { code: "CO", name: "Colombia" },
                                        { code: "KM", name: "Comoros" },
                                        { code: "CG", name: "Congo" },
                                        { code: "CD", name: "Congo, Democratic Republic of the" },
                                        { code: "CR", name: "Costa Rica" },
                                        { code: "CI", name: "Côte d'Ivoire" },
                                        { code: "HR", name: "Croatia" },
                                        { code: "CU", name: "Cuba" },
                                        { code: "CY", name: "Cyprus" },
                                        { code: "CZ", name: "Czechia" },
                                        { code: "DK", name: "Denmark" },
                                        { code: "DJ", name: "Djibouti" },
                                        { code: "DM", name: "Dominica" },
                                        { code: "DO", name: "Dominican Republic" },
                                        { code: "EC", name: "Ecuador" },
                                        { code: "EG", name: "Egypt" },
                                        { code: "SV", name: "El Salvador" },
                                        { code: "GQ", name: "Equatorial Guinea" },
                                        { code: "ER", name: "Eritrea" },
                                        { code: "EE", name: "Estonia" },
                                        { code: "SZ", name: "Eswatini" },
                                        { code: "ET", name: "Ethiopia" },
                                        { code: "FJ", name: "Fiji" },
                                        { code: "FI", name: "Finland" },
                                        { code: "FR", name: "France" },
                                        { code: "GA", name: "Gabon" },
                                        { code: "GM", name: "Gambia" },
                                        { code: "GE", name: "Georgia" },
                                        { code: "DE", name: "Germany" },
                                        { code: "GH", name: "Ghana" },
                                        { code: "GR", name: "Greece" },
                                        { code: "GD", name: "Grenada" },
                                        { code: "GT", name: "Guatemala" },
                                        { code: "GN", name: "Guinea" },
                                        { code: "GW", name: "Guinea-Bissau" },
                                        { code: "GY", name: "Guyana" },
                                        { code: "HT", name: "Haiti" },
                                        { code: "HN", name: "Honduras" },
                                        { code: "HU", name: "Hungary" },
                                        { code: "IS", name: "Iceland" },
                                        { code: "IN", name: "India" },
                                        { code: "ID", name: "Indonesia" },
                                        { code: "IR", name: "Iran" },
                                        { code: "IQ", name: "Iraq" },
                                        { code: "IE", name: "Ireland" },
                                        { code: "IL", name: "Israel" },
                                        { code: "IT", name: "Italy" },
                                        { code: "JM", name: "Jamaica" },
                                        { code: "JP", name: "Japan" },
                                        { code: "JO", name: "Jordan" },
                                        { code: "KZ", name: "Kazakhstan" },
                                        { code: "KE", name: "Kenya" },
                                        { code: "KI", name: "Kiribati" },
                                        { code: "KP", name: "Korea, Democratic People's Republic of" },
                                        { code: "KR", name: "Korea, Republic of" },
                                        { code: "KW", name: "Kuwait" },
                                        { code: "KG", name: "Kyrgyzstan" },
                                        { code: "LA", name: "Lao People's Democratic Republic" },
                                        { code: "LV", name: "Latvia" },
                                        { code: "LB", name: "Lebanon" },
                                        { code: "LS", name: "Lesotho" },
                                        { code: "LR", name: "Liberia" },
                                        { code: "LY", name: "Libya" },
                                        { code: "LI", name: "Liechtenstein" },
                                        { code: "LT", name: "Lithuania" },
                                        { code: "LU", name: "Luxembourg" },
                                        { code: "MG", name: "Madagascar" },
                                        { code: "MW", name: "Malawi" },
                                        { code: "MY", name: "Malaysia" },
                                        { code: "MV", name: "Maldives" },
                                        { code: "ML", name: "Mali" },
                                        { code: "MT", name: "Malta" },
                                        { code: "MH", name: "Marshall Islands" },
                                        { code: "MR", name: "Mauritania" },
                                        { code: "MU", name: "Mauritius" },
                                        { code: "MX", name: "Mexico" },
                                        { code: "FM", name: "Micronesia, Federated States of" },
                                        { code: "MD", name: "Moldova" },
                                        { code: "MC", name: "Monaco" },
                                        { code: "MN", name: "Mongolia" },
                                        { code: "ME", name: "Montenegro" },
                                        { code: "MA", name: "Morocco" },
                                        { code: "MZ", name: "Mozambique" },
                                        { code: "MM", name: "Myanmar" },
                                        { code: "NA", name: "Namibia" },
                                        { code: "NR", name: "Nauru" },
                                        { code: "NP", name: "Nepal" },
                                        { code: "NL", name: "Netherlands" },
                                        { code: "NZ", name: "New Zealand" },
                                        { code: "NI", name: "Nicaragua" },
                                        { code: "NE", name: "Niger" },
                                        { code: "NG", name: "Nigeria" },
                                        { code: "MK", name: "North Macedonia" },
                                        { code: "NO", name: "Norway" },
                                        { code: "OM", name: "Oman" },
                                        { code: "PK", name: "Pakistan" },
                                        { code: "PW", name: "Palau" },
                                        { code: "PA", name: "Panama" },
                                        { code: "PG", name: "Papua New Guinea" },
                                        { code: "PY", name: "Paraguay" },
                                        { code: "PE", name: "Peru" },
                                        { code: "PH", name: "Philippines" },
                                        { code: "PL", name: "Poland" },
                                        { code: "PT", name: "Portugal" },
                                        { code: "QA", name: "Qatar" },
                                        { code: "RO", name: "Romania" },
                                        { code: "RU", name: "Russian Federation" },
                                        { code: "RW", name: "Rwanda" },
                                        { code: "KN", name: "Saint Kitts and Nevis" },
                                        { code: "LC", name: "Saint Lucia" },
                                        { code: "VC", name: "Saint Vincent and the Grenadines" },
                                        { code: "WS", name: "Samoa" },
                                        { code: "SM", name: "San Marino" },
                                        { code: "ST", name: "Sao Tome and Principe" },
                                        { code: "SA", name: "Saudi Arabia" },
                                        { code: "SN", name: "Senegal" },
                                        { code: "RS", name: "Serbia" },
                                        { code: "SC", name: "Seychelles" },
                                        { code: "SL", name: "Sierra Leone" },
                                        { code: "SG", name: "Singapore" },
                                        { code: "SK", name: "Slovakia" },
                                        { code: "SI", name: "Slovenia" },
                                        { code: "SB", name: "Solomon Islands" },
                                        { code: "SO", name: "Somalia" },
                                        { code: "ZA", name: "South Africa" },
                                        { code: "SS", name: "South Sudan" },
                                        { code: "ES", name: "Spain" },
                                        { code: "LK", name: "Sri Lanka" },
                                        { code: "SD", name: "Sudan" },
                                        { code: "SR", name: "Suriname" },
                                        { code: "SE", name: "Sweden" },
                                        { code: "CH", name: "Switzerland" },
                                        { code: "SY", name: "Syrian Arab Republic" },
                                        { code: "TJ", name: "Tajikistan" },
                                        { code: "TZ", name: "Tanzania" },
                                        { code: "TH", name: "Thailand" },
                                        { code: "TL", name: "Timor-Leste" },
                                        { code: "TG", name: "Togo" },
                                        { code: "TO", name: "Tonga" },
                                        { code: "TT", name: "Trinidad and Tobago" },
                                        { code: "TN", name: "Tunisia" },
                                        { code: "TR", name: "Türkiye" },
                                        { code: "TM", name: "Turkmenistan" },
                                        { code: "TV", name: "Tuvalu" },
                                        { code: "UG", name: "Uganda" },
                                        { code: "UA", name: "Ukraine" },
                                        { code: "AE", name: "United Arab Emirates" },
                                        { code: "GB", name: "United Kingdom" },
                                        { code: "US", name: "United States of America" },
                                        { code: "UY", name: "Uruguay" },
                                        { code: "UZ", name: "Uzbekistan" },
                                        { code: "VU", name: "Vanuatu" },
                                        { code: "VE", name: "Venezuela" },
                                        { code: "VN", name: "Viet Nam" },
                                        { code: "YE", name: "Yemen" },
                                        { code: "ZM", name: "Zambia" },
                                        { code: "ZW", name: "Zimbabwe" }
                                    ];

                                    // Sort countries alphabetically by name
                                    unCountries.sort((a, b) => a.name.localeCompare(b.name));

                                    // Get the select element
                                    const selectElement = document.getElementById('location-country');

                                    // Populate the select element with country options
                                    unCountries.forEach(country => {
                                        const option = document.createElement('option');
                                        option.value = country.code;
                                        option.textContent = country.name;
                                        selectElement.appendChild(option);
                                    });
                                </script>
                                <!-- <input type="text" id="location-country" placeholder="Country"> -->
                            </div>
                        </div>
                        <div class="stat-label">Location</div>
                    </div>
                    <div class="stat-card">
                        <div class="stat-value" id="campaign-goal">$0</div>
                        <div id="goal-edit" class="edit-mode" style="display: none;">
                            <div class="form-group">
                                <label for="goal-amount">Goal Amount</label>
                                <input type="number" id="goal-amount" placeholder="0" min="0" step="1">
                            </div>
                            <div class="form-group">
                                <label for="goal-currency">Currency</label>
                                <select id="goal-currency">
                                    <option value="USD">USD</option>
                                    <option value="EUR">EUR</option>
                                    <option value="GBP">GBP</option>
                                    <option value="XLM">XLM</option>
                                </select>
                            </div>
                        </div>
                        <div class="stat-label">Goal Amount</div>
                    </div>
                </div>
            </div>
            <div id="map"></div>
            <div id="coordinates-edit" class="edit-mode" style="display: none;">
                <div class="form-row">
                    <div class="form-group">
                        <label for="lat-input">Latitude</label>
                        <input type="number" id="lat-input" step="0.000001" placeholder="0.000000">
                    </div>
                    <div class="form-group">
                        <label for="lng-input">Longitude</label>
                        <input type="number" id="lng-input" step="0.000001" placeholder="0.000000">
                    </div>
                </div>
            </div>
        </div>

        <div class="card">
            <div class="progress-container">
                <div class="progress-stats">
                    <span>Progress</span>
                    <span id="campaign-raised">$0</span>
                    <div id="raised-edit" class="edit-mode" style="display: none;">
                        <input type="number" id="raised-amount" placeholder="0" min="0" step="1">
                    </div>
                </div>
                <div class="progress-bar">
                    <div id="progress-bar-fill"></div>
                </div>
            </div>
        </div>

        <div class="card">
            <h2 class="section-title">
                Impact Metrics
                <div class="section-title-actions">
                    <button id="add-metric-btn" class="btn btn-primary btn-icon" style="display: none;"><i class="fas fa-plus"></i></button>
                </div>
            </h2>
            <ul id="impact-metrics" class="impact-metrics"></ul>
        </div>

        <div class="card">
            <h2 class="section-title">
                Milestones
                <div class="section-title-actions">
                    <button id="add-milestone-btn" class="btn btn-primary btn-icon" style="display: none;"><i class="fas fa-plus"></i></button>
                </div>
            </h2>
            <ul id="milestones" class="milestones"></ul>
        </div>

        <div class="card">
            <h2 class="section-title">
                Media Gallery
                <div class="section-title-actions">
                    <button id="add-media-btn" class="btn btn-primary btn-icon" style="display: none;"><i class="fas fa-plus"></i></button>
                </div>
            </h2>
            <div id="media-gallery" class="media-gallery"></div>
        </div>
    </div>
</main>

<!-- Notification -->
<div id="notification" class="notification">
    <span id="notification-message"></span>
</div>

<!-- Modals -->
<!-- Add/Edit Metric Modal -->
<div id="metric-modal" class="modal">
    <div class="modal-content">
        <div class="modal-header">
            <h3 class="modal-title" id="metric-modal-title">Add Impact Metric</h3>
            <button class="modal-close" onclick="app.closeModal('metric-modal')">&times;</button>
        </div>
        <form id="metric-form">
            <input type="hidden" id="metric-id">
            <div class="form-group">
                <label for="metric-name">Metric Name</label>
                <input type="text" id="metric-name" required placeholder="e.g., Water Access Hours">
            </div>
            <div class="form-row">
                <div class="form-group">
                    <label for="metric-baseline">Baseline</label>
                    <input type="number" id="metric-baseline" required placeholder="0" min="0" step="0.01">
                </div>
                <div class="form-group">
                    <label for="metric-current">Current</label>
                    <input type="number" id="metric-current" required placeholder="0" min="0" step="0.01">
                </div>
                <div class="form-group">
                    <label for="metric-target">Target</label>
                    <input type="number" id="metric-target" required placeholder="100" min="0" step="0.01">
                </div>
            </div>
            <div class="form-group">
                <label for="metric-unit">Unit</label>
                <input type="text" id="metric-unit" required placeholder="e.g., hours/day">
            </div>
            <div class="action-buttons">
                <button type="button" class="btn btn-secondary" onclick="app.closeModal('metric-modal')">Cancel</button>
                <button type="submit" class="btn btn-primary">Save Metric</button>
            </div>
        </form>
    </div>
</div>

<!-- Add/Edit Milestone Modal -->
<div id="milestone-modal" class="modal">
    <div class="modal-content">
        <div class="modal-header">
            <h3 class="modal-title" id="milestone-modal-title">Add Milestone</h3>
            <button class="modal-close" onclick="app.closeModal('milestone-modal')">&times;</button>
        </div>
        <form id="milestone-form">
            <input type="hidden" id="milestone-id">
            <div class="form-group">
                <label for="milestone-title">Title</label>
                <input type="text" id="milestone-title" required placeholder="e.g., Dig Well">
            </div>
            <div class="form-group">
                <label for="milestone-description">Description</label>
                <textarea id="milestone-description" required placeholder="Milestone description"></textarea>
            </div>
            <div class="form-group">
                <label for="milestone-amount">Budget Amount (USD)</label>
                <input type="number" id="milestone-amount" placeholder="0.00" min="0" step="0.01">
            </div>
            <div class="form-group">
                <label for="milestone-date">Scheduled Date</label>
                <input type="date" id="milestone-date">
            </div>
            <div class="form-group">
                <label for="milestone-status">Status</label>
                <select id="milestone-status" required>
                    <option value="pending">Pending</option>
                    <option value="active">Active</option>
                    <option value="completed">Completed</option>
                </select>
            </div>
            <div class="action-buttons">
                <button type="button" class="btn btn-secondary" onclick="app.closeModal('milestone-modal')">Cancel</button>
                <button type="submit" class="btn btn-primary">Save Milestone</button>
            </div>
        </form>
    </div>
</div>

<!-- Add/Edit Media Modal -->
<div id="media-modal" class="modal">
    <div class="modal-content">
        <div class="modal-header">
            <h3 class="modal-title" id="media-modal-title">Add Media</h3>
            <button class="modal-close" onclick="app.closeModal('media-modal')">&times;</button>
        </div>
        <form id="media-form">
            <input type="hidden" id="media-id">
            <div class="form-group">
                <label for="media-type">Media Type</label>
                <select id="media-type" required>
                    <option value="image">Image</option>
                    <option value="document">Document</option>
                </select>
            </div>
            <div class="form-group">
                <label for="media-url">URL</label>
                <input type="url" id="media-url" required placeholder="https://example.com/image.jpg">
            </div>
            <div class="form-group">
                <label for="media-caption">Caption</label>
                <input type="text" id="media-caption" required placeholder="Media caption">
            </div>
            <div class="action-buttons">
                <button type="button" class="btn btn-secondary" onclick="app.closeModal('media-modal')">Cancel</button>
                <button type="submit" class="btn btn-primary">Save Media</button>
            </div>
        </form>
    </div>
</div>

<!-- Preview Modal -->
<div id="preview-modal" class="modal">
    <div class="modal-content" style="max-width: 90%; width: 1200px;">
        <div class="modal-header">
            <h3 class="modal-title">Campaign Preview</h3>
            <button class="modal-close" onclick="app.closeModal('preview-modal')">&times;</button>
        </div>
        <div class="preview-devices">
            <button class="preview-device-btn active" data-device="desktop" onclick="app.changePreviewDevice('desktop')">
                <i class="fas fa-desktop"></i> Desktop
            </button>
            <button class="preview-device-btn" data-device="tablet" onclick="app.changePreviewDevice('tablet')">
                <i class="fas fa-tablet-alt"></i> Tablet
            </button>
            <button class="preview-device-btn" data-device="mobile" onclick="app.changePreviewDevice('mobile')">
                <i class="fas fa-mobile-alt"></i> Mobile
            </button>
        </div>
        <div id="preview-container" style="width: 100%; overflow: hidden; border-radius: 8px; transition: all 0.3s ease;">
            <iframe id="preview-frame" class="preview-frame" src=""></iframe>
        </div>
    </div>
</div>

<!-- SEO Modal -->
<div id="seo-modal" class="modal">
    <div class="modal-content" style="max-width: 800px;">
        <div class="modal-header">
            <h3 class="modal-title">SEO & Social Media Preview</h3>
            <button class="modal-close" onclick="app.closeModal('seo-modal')">&times;</button>
        </div>
        
        <div class="tab-buttons">
            <button class="tab-button active" data-tab="seo-settings" onclick="app.changeTab('seo-settings')">SEO Settings</button>
            <button class="tab-button" data-tab="previews" onclick="app.changeTab('previews')">Previews</button>
        </div>
        
        <!-- SEO Settings Tab -->
        <div class="tab-content active" id="seo-settings">
            <div class="seo-form-group">
                <label for="seo-title">SEO Title (60-70 characters)</label>
                <input type="text" id="seo-title" maxlength="70" placeholder="Help Bring Clean Water to Rural Kenya - GiveHub Campaign">
                <div style="display: flex; justify-content: flex-end; font-size: 0.75rem; color: #6b7280; margin-top: 4px;">
                    <span id="seo-title-counter">0</span>/70
                </div>
            </div>
            
            <div class="seo-form-group">
                <label for="seo-description">Meta Description (150-160 characters)</label>
                <textarea id="seo-description" maxlength="160" placeholder="Join our mission to provide clean water to communities in rural Kenya. Every donation helps us build sustainable water systems and improve lives."></textarea>
                <div style="display: flex; justify-content: flex-end; font-size: 0.75rem; color: #6b7280; margin-top: 4px;">
                    <span id="seo-description-counter">0</span>/160
                </div>
            </div>
            
            <div class="seo-form-group">
                <label for="social-title">Social Media Title (may differ from SEO title)</label>
                <input type="text" id="social-title" placeholder="Help Us Bring Clean Water to Communities in Need">
            </div>
            
            <div class="seo-form-group">
                <label for="social-description">Social Media Description</label>
                <textarea id="social-description" placeholder="Every $50 provides clean water access for one person. Join our mission to transform communities in rural Kenya through sustainable water solutions."></textarea>
            </div>
            
            <div class="seo-form-group">
                <label for="social-image">Social Media Image URL</label>
                <input type="url" id="social-image" placeholder="https://example.com/campaign-image.jpg">
                <p style="font-size: 0.75rem; color: #6b7280; margin-top: 4px;">
                    Recommended size: 1200×630 pixels for Facebook, 1024×512 pixels for Twitter
                </p>
            </div>
            
            <div class="action-buttons">
                <button type="button" class="btn btn-primary" onclick="app.saveSeoSettings()">
                    <i class="fas fa-save"></i> Save SEO Settings
                </button>
                <button type="button" class="btn btn-secondary" onclick="app.applySeoFromCampaign()">
                    <i class="fas fa-sync"></i> Auto-generate from Campaign
                </button>
            </div>
        </div>
        
        <!-- Previews Tab -->
        <div class="tab-content" id="previews">
            <h4 style="margin-bottom: 12px;">Google Search Result Preview</h4>
            <div class="seo-preview-card">
                <div class="seo-preview-google">
                    <div class="seo-preview-title" id="preview-google-title">Campaign Title - The Give Hub</div>
                    <div class="seo-preview-url" id="preview-google-url">https://thegivehub.com/campaign/clean-water-kenya</div>
                    <div class="seo-preview-description" id="preview-google-description">Join our mission to provide clean water to communities in rural Kenya. Every donation helps us build sustainable water systems and improve lives.</div>
                </div>
            </div>
            
            <h4 style="margin: 16px 0 12px;">Facebook Preview</h4>
            <div class="seo-preview-card">
                <div class="seo-preview-facebook">
                    <div class="seo-preview-image" id="preview-facebook-image">
                        <span>Campaign Image</span>
                    </div>
                    <div class="seo-preview-facebook-content">
                        <div class="seo-preview-facebook-title" id="preview-facebook-title">Help Us Bring Clean Water to Communities in Need</div>
                        <div class="seo-preview-facebook-description" id="preview-facebook-description">Every $50 provides clean water access for one person. Join our mission to transform communities in rural Kenya through sustainable water solutions.</div>
                        <div class="seo-preview-facebook-url" id="preview-facebook-url">THEGIVEHUB.COM</div>
                    </div>
                </div>
            </div>
            
            <h4 style="margin: 16px 0 12px;">Twitter Preview</h4>
            <div class="seo-preview-card">
                <div class="seo-preview-twitter">
                    <div class="seo-preview-twitter-card">
                        <div class="seo-preview-image" id="preview-twitter-image" style="height: 200px;">
                            <span>Campaign Image</span>
                        </div>
                        <div class="seo-preview-facebook-content">
                            <div class="seo-preview-facebook-title" id="preview-twitter-title">Help Us Bring Clean Water to Communities in Need</div>
                            <div class="seo-preview-facebook-url" id="preview-twitter-url">THEGIVEHUB.COM</div>
                        </div>
                    </div>
                </div>
            </div>
        </div>
    </div>
</div>

<!-- Share Modal -->
<div id="share-modal" class="modal">
    <div class="modal-content">
        <div class="modal-header">
            <h3 class="modal-title" id="share-modal-title">Share on Facebook</h3>
            <button class="modal-close" onclick="app.closeModal('share-modal')">&times;</button>
        </div>
        
        <div id="share-content-facebook" class="share-content">
            <div class="seo-preview-card" style="margin-bottom: 16px;">
                <div class="seo-preview-facebook">
                    <div class="seo-preview-image" id="share-facebook-image">
                        <span>Campaign Image</span>
                    </div>
                    <div class="seo-preview-facebook-content">
                        <div class="seo-preview-facebook-title" id="share-facebook-title">Help Us Bring Clean Water to Communities in Need</div>
                        <div class="seo-preview-facebook-description" id="share-facebook-description">Every $50 provides clean water access for one person. Join our mission to transform communities in rural Kenya through sustainable water solutions.</div>
                        <div class="seo-preview-facebook-url" id="share-facebook-url">THEGIVEHUB.COM</div>
                    </div>
                </div>
            </div>
            
            <div class="form-group">
                <label for="facebook-message">Add a message (optional)</label>
                <textarea id="facebook-message" placeholder="I'm supporting this important cause. Will you join me?"></textarea>
            </div>
            
            <div class="action-buttons">
                <button class="btn btn-primary" onclick="app.shareToPlatform('facebook')">
                    <i class="fab fa-facebook"></i> Share on Facebook
                </button>
            </div>
        </div>
        
        <div id="share-content-twitter" class="share-content" style="display: none;">
            <div class="seo-preview-card" style="margin-bottom: 16px;">
                <div class="seo-preview-twitter">
                    <div class="seo-preview-twitter-card">
                        <div class="seo-preview-image" id="share-twitter-image" style="height: 200px;">
                            <span>Campaign Image</span>
                        </div>
                        <div class="seo-preview-facebook-content">
                            <div class="seo-preview-facebook-title" id="share-twitter-title">Help Us Bring Clean Water to Communities in Need</div>
                            <div class="seo-preview-facebook-url" id="share-twitter-url">THEGIVEHUB.COM</div>
                        </div>
                    </div>
                </div>
            </div>
            
            <div class="form-group">
                <label for="twitter-message">Tweet (280 characters max)</label>
                <textarea id="twitter-message" maxlength="280" placeholder="Join me in supporting this clean water project in Kenya through @GiveHub! Every donation makes a difference."></textarea>
                <div style="display: flex; justify-content: flex-end; font-size: 0.75rem; color: #6b7280; margin-top: 4px;">
                    <span id="twitter-message-counter">0</span>/280
                </div>
            </div>
            
            <div class="action-buttons">
                <button class="btn btn-primary" onclick="app.shareToPlatform('twitter')">
                    <i class="fab fa-twitter"></i> Share on Twitter
                </button>
            </div>
        </div>
        
        <div id="share-content-linkedin" class="share-content" style="display: none;">
            <div class="form-group">
                <label for="linkedin-title">Title</label>
                <input type="text" id="linkedin-title" value="Help Us Bring Clean Water to Communities in Need">
            </div>
            
            <div class="form-group">
                <label for="linkedin-message">Message</label>
                <textarea id="linkedin-message" placeholder="I'm supporting this meaningful clean water project through The Give Hub. Join me in making a difference for communities in need."></textarea>
            </div>
            
            <div class="action-buttons">
                <button class="btn btn-primary" onclick="app.shareToPlatform('linkedin')">
                    <i class="fab fa-linkedin"></i> Share on LinkedIn
                </button>
            </div>
        </div>
        
        <div id="share-content-email" class="share-content" style="display: none;">
            <div class="form-group">
                <label for="email-subject">Email Subject</label>
                <input type="text" id="email-subject" value="Join me in supporting this important clean water project">
            </div>
            
            <div class="form-group">
                <label for="email-body">Email Body</label>
                <textarea id="email-body" rows="6">
Hello,

I wanted to share this Clean Water Campaign with you from The Give Hub. They're working to provide sustainable water solutions to communities in rural Kenya.

You can learn more and donate here: {{campaign_url}}

Every contribution helps make a real difference in people's lives.

Thanks for considering,
[Your Name]
                </textarea>
            </div>
            
            <div class="action-buttons">
                <button class="btn btn-primary" onclick="app.shareToPlatform('email')">
                    <i class="fas fa-envelope"></i> Compose Email
                </button>
            </div>
        </div>
        
        <div id="share-content-link" class="share-content" style="display: none;">
            <div class="form-group">
                <label for="campaign-url">Campaign URL</label>
                <div class="url-input-group">
                    <input type="text" id="campaign-url" value="https://thegivehub.com/campaign/clean-water-kenya" readonly>
                    <button id="copy-url-btn" onclick="app.copyToClipboard('campaign-url')">
                        <i class="fas fa-copy"></i>
                    </button>
                </div>
            </div>
            
            <div class="form-group">
                <label>Share on other platforms</label>
                <div class="share-options">
                    <div class="share-option" onclick="app.openShareModal('facebook')">
                        <i class="fab fa-facebook"></i> Facebook
                    </div>
                    <div class="share-option" onclick="app.openShareModal('twitter')">
                        <i class="fab fa-twitter"></i> Twitter
                    </div>
                    <div class="share-option" onclick="app.openShareModal('linkedin')">
                        <i class="fab fa-linkedin"></i> LinkedIn
                    </div>
                    <div class="share-option" onclick="app.openShareModal('email')">
                        <i class="fas fa-envelope"></i> Email
                    </div>
                    <div class="share-option" onclick="app.openShareModal('whatsapp')">
                        <i class="fab fa-whatsapp"></i> WhatsApp
                    </div>
                </div>
            </div>
        </div>
    </div>
</div>
<script>
(function() {
    const $ = str => document.querySelector(str);
    const $$ = str => document.querySelectorAll(str);

    const app = {
        data: {},
        state: {
            loaded: false,
            map: null,
            editMode: false,
            editingItem: null,
            marker: null,
            currentPreviewDevice: 'desktop',
            currentTab: 'seo-settings',
            seoSettings: {
                title: '',
                description: '',
                socialTitle: '',
                socialDescription: '',
                socialImage: ''
            }
        },

        init() {
            this.bindEvents();
            const query = this.utils.parseSearch();
            const campaignId = query.id;
            const app=this;
            this.fetch(`/api/campaign?id=${campaignId}`, {
                method: 'GET',
                headers: {
                    "Authorization": `Bearer ${localStorage.getItem('accessToken')}`
                }
            }).then(data => {
                app.data = data;
                app.state.loaded = true;
                app.render();
            }).catch(error => {
                console.error('Error fetching campaign data:', error);
            });
            this.initCharacterCounters();
        },

        bindEvents() {
            // Edit mode buttons
            $('#edit-campaign-btn').addEventListener('click', () => this.toggleEditMode(true));
            $('#save-campaign-btn').addEventListener('click', () => this.saveCampaign(true));
            $('#cancel-edit-btn').addEventListener('click', () => this.toggleEditMode(false));

            // Add item buttons
            $('#add-metric-btn').addEventListener('click', () => this.openMetricModal());
            $('#add-milestone-btn').addEventListener('click', () => this.openMilestoneModal());
            $('#add-media-btn').addEventListener('click', () => this.openMediaModal());

            // Form submissions
            $('#metric-form').addEventListener('submit', (e) => {
                e.preventDefault();
                this.saveMetric();
            });

            $('#milestone-form').addEventListener('submit', (e) => {
                e.preventDefault();
                this.saveMilestone();
            });

            $('#media-form').addEventListener('submit', (e) => {
                e.preventDefault();
                this.saveMedia();
            });

            // Map click for coordinate editing in edit mode
            $('#map').addEventListener('click', (e) => {
                if (this.state.editMode && this.state.map) {
                    this.handleMapClick(e);
                }
            });

            // Character counters for SEO fields
            $('#seo-title').addEventListener('input', () => this.updateCharacterCount('seo-title'));
            $('#seo-description').addEventListener('input', () => this.updateCharacterCount('seo-description'));
            $('#twitter-message').addEventListener('input', () => this.updateCharacterCount('twitter-message'));

            // Update SEO previews on input
            $$('#seo-title, #seo-description, #social-title, #social-description, #social-image').forEach(el => {
                el.addEventListener('input', () => this.updateSeoPreviews());
            });
        },

        initCharacterCounters() {
            this.updateCharacterCount('seo-title');
            this.updateCharacterCount('seo-description');
            this.updateCharacterCount('twitter-message');
        },

        updateCharacterCount(elementId) {
            const element = $('#' + elementId);
            const counter = $('#' + elementId + '-counter');
            if (element && counter) {
                counter.textContent = element.value.length;
            }
        },

        utils: {
            parseSearch() {
                const qs = document.location.search.replace(/^\?/, '');
                const items = qs.split(/&/);
                const query = {};
                for (let item of items) {
                    const parts = item.split(/=/, 2);
                    if (parts && parts[0]) query[parts[0]] = decodeURIComponent(parts[1] || '');
                }
                return query;
            },

            formatCurrency(amount, currency = 'USD') {
                return new Intl.NumberFormat('en-US', {
                    style: 'currency',
                    currency: currency
                }).format(amount);
            },

            formatDate(dateString) {
                return new Date(dateString).toLocaleDateString('en-US', {
                    year: 'numeric',
                    month: 'short',
                    day: 'numeric'
                });
            },

            getStatusClass(status) {
                const statusMap = {
                    'active': 'status-active',
                    'completed': 'status-completed',
                    'pending': 'status-pending'
                };
                return statusMap[status.toLowerCase()] || 'status-pending';
            },

            showNotification(message, type = 'success') {
                const notification = $('#notification');
                $('#notification-message').textContent = message;

                notification.className = 'notification';
                notification.classList.add(type);
                notification.classList.add('show');

                setTimeout(() => {
                    notification.classList.remove('show');
                }, 3000);
            },

            generateId() {
                return 'temp_' + Date.now() + '_' + Math.floor(Math.random() * 1000);
            },

            truncateText(text, maxLength) {
                if (!text || text.length <= maxLength) return text;
                return text.substring(0, maxLength - 3) + '...';
            },

            getDomainFromUrl(url) {
                try {
                    const domain = new URL(url).hostname.toUpperCase();
                    return domain;
                } catch (e) {
                    return 'THEGIVEHUB.COM';
                }
            },

            getSlugFromTitle(title) {
                if (!title) return 'campaign';
                return title
                    .toLowerCase()
                    .replace(/[^\w\s-]/g, '')  // Remove special characters
                    .replace(/\s+/g, '-')      // Replace spaces with dashes
                    .replace(/-+/g, '-')       // Remove consecutive dashes
                    .substring(0, 50);         // Limit length
            }
        },

        fetch(url) {
            const app=this;
            fetch(url, {
                method: 'GET',
                headers: {
                    'Content-Type': 'application/json',
                    'Authorization': `Bearer ${localStorage.getItem('accessToken')}`
                }
            })
            .then(response => response.json())
            .then(data => {
                app.data = data;
                app.state.loaded = true;
                app.render();

                // Initialize SEO data from campaign data
                app.initSeoFromCampaign();
            })
            .catch(error => {
                console.error('Fetch error:', error);
                app.utils.showNotification('Failed to load campaign data', 'error');
            });
        },

        toggleEditMode(isEditing) {
            this.state.editMode = isEditing;

            // Toggle edit buttons
            $('#edit-campaign-btn').style.display = isEditing ? 'none' : 'block';
            $('#save-campaign-btn').style.display = isEditing ? 'block' : 'none';
            $('#cancel-edit-btn').style.display = isEditing ? 'block' : 'none';

            // Toggle add buttons
            $('#add-metric-btn').style.display = isEditing ? 'block' : 'none';
            $('#add-milestone-btn').style.display = isEditing ? 'block' : 'none';
            $('#add-media-btn').style.display = isEditing ? 'block' : 'none';

            // Toggle display/edit fields
            $('#campaign-title').style.display = isEditing ? 'none' : 'block';
            $('#campaign-title-edit').style.display = isEditing ? 'block' : 'none';

            $('#campaign-description').style.display = isEditing ? 'none' : 'block';
            $('#campaign-description-edit').style.display = isEditing ? 'block' : 'none';

            $('#campaign-location').style.display = isEditing ? 'none' : 'block';
            $('#location-edit').style.display = isEditing ? 'block' : 'none';

            $('#campaign-goal').style.display = isEditing ? 'none' : 'block';
            $('#goal-edit').style.display = isEditing ? 'block' : 'none';

            $('#coordinates-edit').style.display = isEditing ? 'block' : 'none';

            $('#campaign-raised').style.display = isEditing ? 'none' : 'block';
            $('#raised-edit').style.display = isEditing ? 'block' : 'none';

            // Show/hide edit buttons on items
            const itemActions = $$('.item-actions');
            if (itemActions) {
                itemActions.forEach(el => {
                    el.style.display = isEditing ? 'flex' : 'none';
                });
            }

            if (isEditing) {
                // Populate edit fields with current values
                $('#title-input').value = this.data.title || '';
                $('#description-input').value = this.data.description || '';
                $('#location-region').value = this.data.location?.region || '';
                $('#location-country').value = this.data.location?.country || '';
                $('#goal-amount').value = this.data.funding?.goalAmount || 0;
                $('#goal-currency').value = this.data.funding?.currency || 'USD';
                $('#raised-amount').value = this.data.funding?.raisedAmount || 0;
                
                if (this.data.location?.coordinates) {
                    $('#lat-input').value = this.data.location.coordinates.latitude || 0;
                    $('#lng-input').value = this.data.location.coordinates.longitude || 0;
                }
            } else {
                // If canceling, revert to original data
                this.render();
            }
        },
        
        render() {
            const data = this.data;
            
            // Basic Info
            $('#campaign-title').textContent = data.title || "Campaign Title";
            $('#campaign-description').textContent = data.description || "Campaign Description";
            $('#campaign-location').textContent = data.location?.region ? `${data.location.region}, ${data.location.country}` : "Unknown";
            $('#campaign-goal').textContent = this.utils.formatCurrency(data.funding?.goalAmount || 0, data.funding?.currency || 'USD');
            $('#campaign-raised').textContent = this.utils.formatCurrency(data.funding?.raisedAmount || 0, data.funding?.currency || 'USD');
            $('#campaign-donors').textContent = new Intl.NumberFormat().format(data.funding?.donorCount || 0);

            // Map
            if (data.location?.coordinates) {
                this.renderMap(data.location.coordinates.latitude, 
                            data.location.coordinates.longitude, 
                            `${data.location.region}, ${data.location.country}`);
            }

            // Progress Bar
            const progress = data.funding ? (data.funding.raisedAmount / data.funding.goalAmount) * 100 : 0;
            $('#progress-bar-fill').style.width = `${progress}%`;

            // Impact Metrics
            this.renderImpactMetrics();

            // Milestones
            this.renderMilestones();

            // Media Gallery
            this.renderMediaGallery();
        },
        
        renderImpactMetrics() {
            const metricsContainer = $('#impact-metrics');
            metricsContainer.innerHTML = '';
            
            if (!this.data.impact || !this.data.impact.metrics || !this.data.impact.metrics.length) {
                metricsContainer.innerHTML = '<li>No impact metrics defined</li>';
                return;
            }
            
            this.data.impact.metrics.forEach((metric, index) => {
                const li = document.createElement('li');
                
                const itemContent = document.createElement('div');
                itemContent.className = 'item-content';
                
                const strongName = document.createElement('strong');
                strongName.textContent = metric.name;
                
                const spanValue = document.createElement('span');
                spanValue.textContent = `${metric.current}/${metric.target} ${metric.unit}`;
                
                const divBaseline = document.createElement('div');
                divBaseline.className = 'text-sm text-gray-600';
                divBaseline.textContent = `Baseline: ${metric.baseline} ${metric.unit}`;
                
                itemContent.appendChild(strongName);
                itemContent.appendChild(document.createTextNode(' '));
                itemContent.appendChild(spanValue);
                itemContent.appendChild(divBaseline);
                
                const itemActions = document.createElement('div');
                itemActions.className = 'item-actions';
                
                const editBtn = document.createElement('button');
                editBtn.className = 'btn btn-secondary btn-icon';
                editBtn.innerHTML = '<i class="fas fa-edit"></i>';
                editBtn.addEventListener('click', () => this.openMetricModal(index));
                
                const deleteBtn = document.createElement('button');
                deleteBtn.className = 'btn btn-danger btn-icon';
                deleteBtn.innerHTML = '<i class="fas fa-trash"></i>';
                deleteBtn.addEventListener('click', () => this.deleteItem('metric', index));
                
                itemActions.appendChild(editBtn);
                itemActions.appendChild(deleteBtn);
                
                li.appendChild(itemContent);
                li.appendChild(itemActions);
                
                // Hide actions if not in edit mode
                if (!this.state.editMode) {
                    itemActions.style.display = 'none';
                }
                
                metricsContainer.appendChild(li);
            });
        },
        
        renderMilestones() {
            const milestonesContainer = $('#milestones');
            milestonesContainer.innerHTML = '';
            
            if (!this.data.timeline || !this.data.timeline.milestones || !this.data.timeline.milestones.length) {
                milestonesContainer.innerHTML = '<li>No milestones defined</li>';
                return;
            }
            
            this.data.timeline.milestones.forEach((milestone, index) => {
                const li = document.createElement('li');
                
                const itemContent = document.createElement('div');
                itemContent.className = 'item-content';
                
                const titleRow = document.createElement('div');
                titleRow.style.display = 'flex';
                titleRow.style.justifyContent = 'space-between';
                
                const strongTitle = document.createElement('strong');
                strongTitle.textContent = milestone.title;
                
                const statusBadge = document.createElement('span');
                statusBadge.className = `status-badge ${this.utils.getStatusClass(milestone.status)}`;
                statusBadge.textContent = milestone.status;
                
                titleRow.appendChild(strongTitle);
                titleRow.appendChild(statusBadge);
                
                const description = document.createElement('p');
                description.className = 'text-gray-600 mt-2';
                description.textContent = milestone.description;

                const info = document.createElement('p');
                info.className = 'text-gray-600 mt-1';
                const amt = milestone.amount ? this.utils.formatCurrency(milestone.amount) : '';
                const date = milestone.scheduledDate ? this.utils.formatDate(milestone.scheduledDate) : '';
                info.textContent = [amt, date].filter(Boolean).join(' | ');

                itemContent.appendChild(titleRow);
                itemContent.appendChild(description);
                if (info.textContent) itemContent.appendChild(info);
                
                const itemActions = document.createElement('div');
                itemActions.className = 'item-actions';
                
                const editBtn = document.createElement('button');
                editBtn.className = 'btn btn-secondary btn-icon';
                editBtn.innerHTML = '<i class="fas fa-edit"></i>';
                editBtn.addEventListener('click', () => this.openMilestoneModal(index));
                
                const deleteBtn = document.createElement('button');
                deleteBtn.className = 'btn btn-danger btn-icon';
                deleteBtn.innerHTML = '<i class="fas fa-trash"></i>';
                deleteBtn.addEventListener('click', () => this.deleteItem('milestone', index));
                
                itemActions.appendChild(editBtn);
                itemActions.appendChild(deleteBtn);
                
                li.appendChild(itemContent);
                li.appendChild(itemActions);
                
                // Hide actions if not in edit mode
                if (!this.state.editMode) {
                    itemActions.style.display = 'none';
                }
                
                milestonesContainer.appendChild(li);
            });
        },
        
        renderMediaGallery() {
            const mediaGallery = $('#media-gallery');
            mediaGallery.innerHTML = '';
            
            if (!this.data.media || !this.data.media.length) {
                mediaGallery.innerHTML = '<div>No media items available</div>';
                return;
            }
            
            this.data.media.forEach((media, index) => {
                const mediaItem = document.createElement('div');
                mediaItem.className = 'media-item';
                
                if (media.type === 'image') {
                    const img = document.createElement('img');
                    img.src = media.url;
                    img.alt = media.caption;
                    
                    const caption = document.createElement('div');
                    caption.className = 'media-caption';
                    caption.textContent = media.caption;
                    
                    mediaItem.appendChild(img);
                    mediaItem.appendChild(caption);
                } else {
                    const link = document.createElement('a');
                    link.href = media.url;
                    link.target = '_blank';
                    link.className = 'flex items-center justify-center h-full';
                    
                    const icon = document.createElement('i');
                    icon.className = 'fas fa-file-alt fa-2x';
                    
                    const caption = document.createElement('div');
                    caption.className = 'media-caption';
                    caption.textContent = media.caption;
                    
                    link.appendChild(icon);
                    link.appendChild(caption);
                    mediaItem.appendChild(link);
                }
                
                // Add edit controls
                if (this.state.editMode) {
                    const controls = document.createElement('div');
                    controls.className = 'item-actions';
                    controls.style.position = 'absolute';
                    controls.style.top = '5px';
                    controls.style.right = '5px';
                    controls.style.display = 'flex';
                    controls.style.gap = '5px';
                    
                    const editBtn = document.createElement('button');
                    editBtn.className = 'btn btn-secondary btn-icon';
                    editBtn.innerHTML = '<i class="fas fa-edit"></i>';
                    editBtn.addEventListener('click', () => this.openMediaModal(index));
                    
                    const deleteBtn = document.createElement('button');
                    deleteBtn.className = 'btn btn-danger btn-icon';
                    deleteBtn.innerHTML = '<i class="fas fa-trash"></i>';
                    deleteBtn.addEventListener('click', () => this.deleteItem('media', index));
                    
                    controls.appendChild(editBtn);
                    controls.appendChild(deleteBtn);
                    mediaItem.appendChild(controls);
                }
                
                mediaGallery.appendChild(mediaItem);
            });
        },
        
        renderMap(lat, lng, popupText) {
            if (this.state.map) {
                this.state.map.remove();
            }
            
            this.state.map = L.map('map').setView([lat, lng], 4);
            
            L.tileLayer('https://{s}.tile.openstreetmap.org/{z}/{x}/{y}.png', {
                maxZoom: 19,
                attribution: '© OpenStreetMap contributors'
            }).addTo(this.state.map);
            
            // Create marker at the location
            this.state.marker = L.marker([lat, lng], {
                draggable: this.state.editMode // Make marker draggable in edit mode
            }).addTo(this.state.map)
              .bindPopup(popupText);
            
            // Open popup
            this.state.marker.openPopup();
            
            // Add marker drag end event for edit mode
            if (this.state.editMode) {
                this.state.marker.on('dragend', (event) => {
                    const marker = event.target;
                    const position = marker.getLatLng();
                    $('#lat-input').value = position.lat;
                    $('#lng-input').value = position.lng;
                });
            }
        },
        
        handleMapClick(event) {
            // Get click coordinates
            const containerPoint = this.state.map.mouseEventToContainerPoint(event.originalEvent);
            const latlng = this.state.map.containerPointToLatLng(containerPoint);
            
            // Update marker position
            if (this.state.marker) {
                this.state.marker.setLatLng(latlng);
            } else {
                this.state.marker = L.marker(latlng, {
                    draggable: true
                }).addTo(this.state.map);
            }
            
            // Update form fields
            $('#lat-input').value = latlng.lat;
            $('#lng-input').value = latlng.lng;
        },
        
        // Modal handling methods
        openModal(modalId) {
            $(`#${modalId}`).classList.add('open');
        },
        
        closeModal(modalId) {
            $(`#${modalId}`).classList.remove('open');
        },
        
        openMetricModal(index = null) {
            const modal = $('#metric-modal');
            const title = $('#metric-modal-title');
            const form = $('#metric-form');
            
            // Reset form
            form.reset();
            
            if (index !== null) {
                // Edit existing metric
                title.textContent = 'Edit Impact Metric';
                const metric = this.data.impact.metrics[index];
                
                $('#metric-id').value = index;
                $('#metric-name').value = metric.name;
                $('#metric-baseline').value = metric.baseline;
                $('#metric-current').value = metric.current;
                $('#metric-target').value = metric.target;
                $('#metric-unit').value = metric.unit;
            } else {
                // Add new metric
                title.textContent = 'Add Impact Metric';
                $('#metric-id').value = '';
            }
            
            this.openModal('metric-modal');
        },
        
        openMilestoneModal(index = null) {
            const modal = $('#milestone-modal');
            const title = $('#milestone-modal-title');
            const form = $('#milestone-form');
            
            // Reset form
            form.reset();
            
            if (index !== null) {
                // Edit existing milestone
                title.textContent = 'Edit Milestone';
                const milestone = this.data.timeline.milestones[index];

                $('#milestone-id').value = index;
                $('#milestone-title').value = milestone.title;
                $('#milestone-description').value = milestone.description;
                $('#milestone-amount').value = milestone.amount || '';
                if (milestone.scheduledDate) {
                    $('#milestone-date').value = milestone.scheduledDate.split('T')[0];
                }
                $('#milestone-status').value = milestone.status;
            } else {
                // Add new milestone
                title.textContent = 'Add Milestone';
                $('#milestone-id').value = '';
                $('#milestone-amount').value = '';
                $('#milestone-date').value = '';
            }
            
            this.openModal('milestone-modal');
        },
        
        openMediaModal(index = null) {
            const modal = $('#media-modal');
            const title = $('#media-modal-title');
            const form = $('#media-form');
            
            // Reset form
            form.reset();
            
            if (index !== null) {
                // Edit existing media
                title.textContent = 'Edit Media';
                const media = this.data.media[index];
                
                $('#media-id').value = index;
                $('#media-type').value = media.type;
                $('#media-url').value = media.url;
                $('#media-caption').value = media.caption;
            } else {
                // Add new media
                title.textContent = 'Add Media';
                $('#media-id').value = '';
            }
            
            this.openModal('media-modal');
        },
        
        saveMetric() {
            const id = $('#metric-id').value;
            const newMetric = {
                name: $('#metric-name').value,
                baseline: parseFloat($('#metric-baseline').value),
                current: parseFloat($('#metric-current').value),
                target: parseFloat($('#metric-target').value),
                unit: $('#metric-unit').value
            };
            
            // Ensure impact structure exists
            if (!this.data.impact) {
                this.data.impact = { metrics: [] };
            } else if (!this.data.impact.metrics) {
                this.data.impact.metrics = [];
            }
            
            if (id === '') {
                // Add new metric
                this.data.impact.metrics.push(newMetric);
            } else {
                // Update existing metric
                this.data.impact.metrics[parseInt(id)] = newMetric;
            }
            
            // Update UI
            this.renderImpactMetrics();
            this.closeModal('metric-modal');
            this.utils.showNotification('Metric saved successfully');
            // Persist changes to the server without leaving the page
            this.saveCampaign(false);
        },

        saveMilestone() {
            const id = $('#milestone-id').value;
            const newMilestone = {
                title: $('#milestone-title').value,
                description: $('#milestone-description').value,
                amount: parseFloat($('#milestone-amount').value) || 0,
                scheduledDate: $('#milestone-date').value ? new Date($('#milestone-date').value).toISOString() : null,
                status: $('#milestone-status').value
            };
            
            // Ensure timeline structure exists
            if (!this.data.timeline) {
                this.data.timeline = { milestones: [] };
            } else if (!this.data.timeline.milestones) {
                this.data.timeline.milestones = [];
            }
            
            if (id === '') {
                // Add new milestone
                this.data.timeline.milestones.push(newMilestone);
            } else {
                // Update existing milestone
                this.data.timeline.milestones[parseInt(id)] = newMilestone;
            }
            
            // Update UI
            this.renderMilestones();
            this.closeModal('milestone-modal');
            this.utils.showNotification('Milestone saved successfully');
            // Persist changes to the server without leaving the page
            this.saveCampaign(false);
        },
        
        saveMedia() {
            const id = $('#media-id').value;
            const newMedia = {
                type: $('#media-type').value,
                url: $('#media-url').value,
                caption: $('#media-caption').value
            };
            
            // Ensure media array exists
            if (!this.data.media) {
                this.data.media = [];
            }
            
            if (id === '') {
                // Add new media item
                this.data.media.push(newMedia);
            } else {
                // Update existing media item
                this.data.media[parseInt(id)] = newMedia;
            }
            
            // Update UI
            this.renderMediaGallery();
            this.closeModal('media-modal');
            this.utils.showNotification('Media item saved successfully');
            // Persist media changes without leaving the editor
            this.saveCampaign(false);
        },
        
        deleteItem(type, index) {
            if (!confirm(`Are you sure you want to delete this ${type}?`)) {
                return;
            }
            
            switch (type) {
                case 'metric':
                    this.data.impact.metrics.splice(index, 1);
                    this.renderImpactMetrics();
                    break;
                case 'milestone':
                    this.data.timeline.milestones.splice(index, 1);
                    this.renderMilestones();
                    break;
                case 'media':
                    this.data.media.splice(index, 1);
                    this.renderMediaGallery();
                    break;
            }

            this.utils.showNotification(`${type.charAt(0).toUpperCase() + type.slice(1)} deleted successfully`);
            // Persist deletion immediately
            this.saveCampaign(false);
        },
        
        async saveCampaign(redirect = true) {
            // Collect form data
            console.log(this.data);
            const updatedCampaign = {
                ...this.data,
                title: $('#title-input').value,
                description: $('#description-input').value,
                location: {
                    region: $('#location-region').value,
                    country: $('#location-country').value,
                    coordinates: {
                        latitude: parseFloat($('#lat-input').value),
                        longitude: parseFloat($('#lng-input').value)
                    }
                },
                images: this.data.images ?? [],
                funding: {
                    ...this.data.funding,
                    goalAmount: parseFloat($('#goal-amount').value),
                    currency: $('#goal-currency').value,
                    raisedAmount: parseFloat($('#raised-amount').value)
                }
            };

<<<<<<< HEAD
=======
            // _id cannot be modified during update
            delete updatedCampaign._id;
          
>>>>>>> e5241bce
            const totalBudget = (this.data.timeline?.milestones || []).reduce((sum, m) => sum + (parseFloat(m.amount) || 0), 0);
            if (totalBudget > updatedCampaign.funding.goalAmount) {
                this.utils.showNotification('Total milestone budgets exceed campaign goal', 'error');
                return;
            }

            console.log(updatedCampaign);

            console.log(this.data);
            
            // Send update to server
            const passData = this.data;
            await fetch(`/api/campaign?id=${this.data._id}`, {
                method: 'PUT',
                headers: {
                    'Content-Type': 'application/json',
                    'Authorization': `Bearer ${localStorage.getItem('accessToken')}`
                },
                body: JSON.stringify(updatedCampaign)
            })
            .then(response => {
                if (!response.ok) {
                    throw new Error('Network response was not ok');
                }
                return response.json();
            })
            .then(data => {
                console.log(data);
                this.data = data;
                if (redirect) this.toggleEditMode(false);
                this.utils.showNotification('Campaign updated successfully');

                // Update SEO data after campaign update
                if (redirect) this.initSeoFromCampaign();
            })
            .catch(error => {
                console.error('Error updating campaign:', error);
                this.utils.showNotification('Failed to update campaign', 'error');
            }).finally(() => {
                console.log('Campaign updated');
                console.log(passData);
                this.state.loaded = true;
                if (redirect) {
                    location.href='/pages/campaign-detail.html?id=' + passData._id;
                }
            });
        },
        
        // Preview functionality
        openPreviewModal(device = 'desktop') {
            this.state.currentPreviewDevice = device;
            
            // Set the preview URL to the campaign detail page
            const previewUrl = `/pages/campaign-detail.html?id=${this.data._id}&preview=true`;
            $('#preview-frame').src = previewUrl;
            
            // Update device buttons
            $$('.preview-device-btn').forEach(btn => {
                btn.classList.toggle('active', btn.dataset.device === device);
            });
            
            // Adjust frame width based on device
            const previewContainer = $('#preview-container');
            switch (device) {
                case 'mobile':
                    previewContainer.style.width = '375px';
                    break;
                case 'tablet':
                    previewContainer.style.width = '768px';
                    break;
                case 'desktop':
                default:
                    previewContainer.style.width = '100%';
                    break;
            }
            
            this.openModal('preview-modal');
        },
        
        changePreviewDevice(device) {
            this.state.currentPreviewDevice = device;
            
            // Update active button
            $$('.preview-device-btn').forEach(btn => {
                btn.classList.toggle('active', btn.dataset.device === device);
            });
            
            // Adjust frame width based on device
            const previewContainer = $('#preview-container');
            switch (device) {
                case 'mobile':
                    previewContainer.style.width = '375px';
                    break;
                case 'tablet':
                    previewContainer.style.width = '768px';
                    break;
                case 'desktop':
                default:
                    previewContainer.style.width = '100%';
                    break;
            }
        },
        
        // SEO functionality
        initSeoFromCampaign() {
            // Initialize SEO settings from campaign data
            this.state.seoSettings = {
                title: this.data.title ? `${this.data.title} - The Give Hub` : 'Campaign - The Give Hub',
                description: this.data.description || 'Support this campaign on The Give Hub',
                socialTitle: this.data.title || 'Campaign',
                socialDescription: this.data.description || 'Support this campaign on The Give Hub',
                socialImage: this.data.media && this.data.media.length > 0 && this.data.media[0].type === 'image' ? 
                    this.data.media[0].url : ''
            };
            
            // Update SEO input fields
            $('#seo-title').value = this.state.seoSettings.title;
            $('#seo-description').value = this.state.seoSettings.description;
            $('#social-title').value = this.state.seoSettings.socialTitle;
            $('#social-description').value = this.state.seoSettings.socialDescription;
            $('#social-image').value = this.state.seoSettings.socialImage;
            
            // Update character counters
            this.updateCharacterCount('seo-title');
            this.updateCharacterCount('seo-description');
            
            // Update previews
            this.updateSeoPreviews();
        },
        
        applySeoFromCampaign() {
            this.initSeoFromCampaign();
            this.utils.showNotification('SEO settings updated from campaign');
        },
        
        updateSeoPreviews() {
            // Get values from form
            const title = $('#seo-title').value || 'Campaign - The Give Hub';
            const description = $('#seo-description').value || 'Support this campaign on The Give Hub';
            const socialTitle = $('#social-title').value || title;
            const socialDescription = $('#social-description').value || description;
            const socialImage = $('#social-image').value || '';
            
            // Calculate URL and domain
            const campaignSlug = this.utils.getSlugFromTitle(this.data.title || 'campaign');
            const previewUrl = `https://thegivehub.com/campaign/${campaignSlug}`;
            const domain = this.utils.getDomainFromUrl(previewUrl);
            
            // Update Google preview
            $('#preview-google-title').textContent = title;
            $('#preview-google-url').textContent = previewUrl;
            $('#preview-google-description').textContent = description;
            
            // Update Facebook preview
            $('#preview-facebook-title').textContent = socialTitle;
            $('#preview-facebook-description').textContent = socialDescription;
            $('#preview-facebook-url').textContent = domain;
            
            // Update Facebook preview image if provided
            if (socialImage) {
                $('#preview-facebook-image').innerHTML = `<img src="${socialImage}" alt="Preview" style="width: 100%; height: 100%; object-fit: cover;">`;
            } else {
                $('#preview-facebook-image').innerHTML = '<span>Campaign Image</span>';
            }
            
            // Update Twitter preview
            $('#preview-twitter-title').textContent = socialTitle;
            $('#preview-twitter-url').textContent = domain;
            
            // Update Twitter preview image if provided
            if (socialImage) {
                $('#preview-twitter-image').innerHTML = `<img src="${socialImage}" alt="Preview" style="width: 100%; height: 100%; object-fit: cover;">`;
            } else {
                $('#preview-twitter-image').innerHTML = '<span>Campaign Image</span>';
            }
            
            // Update share modal content
            $('#share-facebook-title').textContent = socialTitle;
            $('#share-facebook-description').textContent = socialDescription;
            $('#share-facebook-url').textContent = domain;
            
            if (socialImage) {
                $('#share-facebook-image').innerHTML = `<img src="${socialImage}" alt="Preview" style="width: 100%; height: 100%; object-fit: cover;">`;
            } else {
                $('#share-facebook-image').innerHTML = '<span>Campaign Image</span>';
            }
            
            $('#share-twitter-title').textContent = socialTitle;
            $('#share-twitter-url').textContent = domain;
            
            if (socialImage) {
                $('#share-twitter-image').innerHTML = `<img src="${socialImage}" alt="Preview" style="width: 100%; height: 100%; object-fit: cover;">`;
            } else {
                $('#share-twitter-image').innerHTML = '<span>Campaign Image</span>';
            }
            
            // Update share link
            $('#campaign-url').value = previewUrl;
        },
        
        openSeoModal() {
            // Reset to the settings tab
            this.changeTab('seo-settings');
            
            // Make sure previews are up to date
            this.updateSeoPreviews();
            
            this.openModal('seo-modal');
        },
        
        changeTab(tabId) {
            // Update active tab button
            $$('.tab-button').forEach(btn => {
                btn.classList.toggle('active', btn.dataset.tab === tabId);
            });
            
            // Show selected tab content
            $$('.tab-content').forEach(tab => {
                tab.classList.toggle('active', tab.id === tabId);
            });
            
            this.state.currentTab = tabId;
        },
        
        saveSeoSettings() {
            // Save the current SEO settings from the form
            this.state.seoSettings = {
                title: $('#seo-title').value,
                description: $('#seo-description').value,
                socialTitle: $('#social-title').value,
                socialDescription: $('#social-description').value,
                socialImage: $('#social-image').value
            };
            
            // Update previews
            this.updateSeoPreviews();
            
            // TODO: In a real implementation, we would send this to the server
            this.utils.showNotification('SEO settings saved successfully');
            
            // Close the modal
            this.closeModal('seo-modal');
        },
        
        // Share functionality
        openShareModal(platform) {
            // Update modal title
            const titleMap = {
                'facebook': 'Share on Facebook',
                'twitter': 'Share on Twitter',
                'linkedin': 'Share on LinkedIn',
                'email': 'Share via Email',
                'link': 'Share Campaign Link',
                'whatsapp': 'Share on WhatsApp'
            };
            
            $('#share-modal-title').textContent = titleMap[platform] || 'Share Campaign';
            
            // Hide all share content sections
            $$('.share-content').forEach(content => {
                content.style.display = 'none';
            });
            
            // Show the selected platform content
            $(`#share-content-${platform}`).style.display = 'block';
            
            // If it's WhatsApp, we'll just redirect
            if (platform === 'whatsapp') {
                const campaignUrl = $('#campaign-url').value;
                const whatsappUrl = `https://wa.me/?text=${encodeURIComponent(`Check out this campaign on The Give Hub: ${campaignUrl}`)}`;
                window.open(whatsappUrl, '_blank');
                return;
            }
            
            // Prepare share content
            this.prepareShareContent(platform);
            
            this.openModal('share-modal');
        },
        
        prepareShareContent(platform) {
            const title = this.state.seoSettings.socialTitle || this.data.title || 'Campaign';
            const description = this.state.seoSettings.socialDescription || this.data.description || 'Support this campaign on The Give Hub';
            const campaignSlug = this.utils.getSlugFromTitle(this.data.title || 'campaign');
            const campaignUrl = `https://thegivehub.com/campaign/${campaignSlug}`;
            
            // Update URL field
            $('#campaign-url').value = campaignUrl;
            
            // Platform-specific preparations
            switch (platform) {
                case 'twitter':
                    // Prepare Twitter message with title and URL
                    $('#twitter-message').value = `${title} ${campaignUrl} via @GiveHub`;
                    this.updateCharacterCount('twitter-message');
                    break;
                    
                case 'linkedin':
                    // Set LinkedIn title and message
                    $('#linkedin-title').value = title;
                    $('#linkedin-message').value = description;
                    break;
                    
                case 'email':
                    // Set email subject and prepare body
                    $('#email-subject').value = `Check out this campaign: ${title}`;
                    $('#email-body').value = `Hello,\n\nI wanted to share this campaign with you from The Give Hub. \n\n${title}\n${description}\n\nYou can learn more and donate here: ${campaignUrl}\n\nThanks,\n[Your Name]`;
                    break;
            }
        },
        
        shareToPlatform(platform) {
            const title = this.state.seoSettings.socialTitle || this.data.title || 'Campaign';
            const description = this.state.seoSettings.socialDescription || this.data.description;
            const campaignUrl = $('#campaign-url').value;
            
            switch (platform) {
                case 'facebook':
                    const fbMessage = $('#facebook-message').value;
                    // Open Facebook share dialog
                    const fbShareUrl = `https://www.facebook.com/sharer/sharer.php?u=${encodeURIComponent(campaignUrl)}&quote=${encodeURIComponent(fbMessage)}`;
                    window.open(fbShareUrl, '_blank', 'width=600,height=400');
                    break;
                    
                case 'twitter':
                    const tweetText = $('#twitter-message').value;
                    // Open Twitter share dialog
                    const twitterShareUrl = `https://twitter.com/intent/tweet?text=${encodeURIComponent(tweetText)}`;
                    window.open(twitterShareUrl, '_blank', 'width=600,height=400');
                    break;
                    
                case 'linkedin':
                    const liTitle = $('#linkedin-title').value;
                    const liSummary = $('#linkedin-message').value;
                    // Open LinkedIn share dialog
                    const linkedinShareUrl = `https://www.linkedin.com/shareArticle?mini=true&url=${encodeURIComponent(campaignUrl)}&title=${encodeURIComponent(liTitle)}&summary=${encodeURIComponent(liSummary)}`;
                    window.open(linkedinShareUrl, '_blank', 'width=600,height=400');
                    break;
                    
                case 'email':
                    const emailSubject = $('#email-subject').value;
                    const emailBody = $('#email-body').value.replace('{{campaign_url}}', campaignUrl);
                    // Open email client
                    window.location.href = `mailto:?subject=${encodeURIComponent(emailSubject)}&body=${encodeURIComponent(emailBody)}`;
                    break;
            }
            
            // Close the modal
            this.closeModal('share-modal');
            this.utils.showNotification(`Campaign shared on ${platform.charAt(0).toUpperCase() + platform.slice(1)}`);
        },
        
        copyToClipboard(elementId) {
            const element = document.getElementById(elementId);
            if (!element) return;
            
            // Select the text
            element.select();
            element.setSelectionRange(0, 99999); // For mobile devices
            
            // Copy the text
            document.execCommand('copy');
            
            // Deselect
            element.blur();
            
            // Show confirmation
            this.utils.showNotification('Link copied to clipboard');
            
            // Update button text temporarily
            const copyBtn = $('#copy-url-btn');
            const originalHtml = copyBtn.innerHTML;
            copyBtn.innerHTML = '<i class="fas fa-check"></i>';
            
            // Reset button after 2 seconds
            setTimeout(() => {
                copyBtn.innerHTML = originalHtml;
            }, 2000);
        },
        
        // Add animation effects
        animate() {
            // Animate progress bar on load
            const progressBar = $('#progress-bar-fill');
            if (progressBar) {
                progressBar.style.transition = 'none';
                progressBar.style.width = '0%';
                setTimeout(() => {
                    progressBar.style.transition = 'width 1s ease-in-out';
                    const progress = (this.data.funding.raisedAmount / this.data.funding.goalAmount) * 100;
                    progressBar.style.width = `${progress}%`;
                }, 100);
            }

            // Animate stats counting up
            const stats = $$('.stat-value');
            stats.forEach(stat => {
                const finalValue = stat.textContent;
                if (!isNaN(parseInt(finalValue))) {
                    this.utils.animateNumber(stat, 0, parseInt(finalValue), 1000);
                }
            });
        }
    };

    // Utils for number animation
    app.utils.animateNumber = function(element, start, end, duration) {
        const range = end - start;
        const startTime = performance.now();
        
        const updateNumber = (currentTime) => {
            const elapsed = currentTime - startTime;
            const progress = Math.min(elapsed / duration, 1);
            
            const currentValue = Math.floor(start + (range * progress));
            element.textContent = new Intl.NumberFormat().format(currentValue);
            
            if (progress < 1) {
                requestAnimationFrame(updateNumber);
            }
        };
        
        requestAnimationFrame(updateNumber);
    };

    window.app = app;
    document.addEventListener('DOMContentLoaded', () => app.init());
})();
</script>
</body>
</html><|MERGE_RESOLUTION|>--- conflicted
+++ resolved
@@ -2392,12 +2392,9 @@
                 }
             };
 
-<<<<<<< HEAD
-=======
             // _id cannot be modified during update
             delete updatedCampaign._id;
           
->>>>>>> e5241bce
             const totalBudget = (this.data.timeline?.milestones || []).reduce((sum, m) => sum + (parseFloat(m.amount) || 0), 0);
             if (totalBudget > updatedCampaign.funding.goalAmount) {
                 this.utils.showNotification('Total milestone budgets exceed campaign goal', 'error');
